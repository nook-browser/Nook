--- conflicted
+++ resolved
@@ -33,80 +33,6 @@
     var forcedCornerRadius: CGFloat? = nil
 
     var body: some View {
-<<<<<<< HEAD
-        VStack(spacing: 0) {
-            // Input
-            HStack(spacing: 12) {
-                Image(
-                    systemName: isLikelyURL(text)
-                        ? "globe" : "magnifyingglass"
-                )
-                .font(.system(size: 12, weight: .medium))
-                .foregroundStyle(.white)
-
-                TextField("Search or enter address", text: $text)
-                    .textFieldStyle(.plain)
-                    .font(.system(size: 16, weight: .medium))
-                    .foregroundColor(.white)
-                    .focused($isSearchFocused)
-                    .onKeyPress(.return) {
-                        handleReturn()
-                        return .handled
-                    }
-                    .onKeyPress(.upArrow) {
-                        navigateSuggestions(direction: -1)
-                        return .handled
-                    }
-                    .onKeyPress(.downArrow) {
-                        navigateSuggestions(direction: 1)
-                        return .handled
-                    }
-                    .onChange(of: text) { _, newValue in
-                        selectedSuggestionIndex = -1
-                        searchManager.searchSuggestions(
-                            for: newValue
-                        )
-                    }
-            }
-            .padding(.vertical, 20)
-            .padding(.horizontal, 16)
-
-            // Separator
-            if !searchManager.suggestions.isEmpty {
-                RoundedRectangle(cornerRadius: 100)
-                    .fill(Color.white.opacity(0.4))
-                    .frame(height: 1)
-                    .frame(maxWidth: .infinity)
-                    .padding(.horizontal, 8)
-                    .padding(.vertical, 5)
-            }
-
-            // Suggestions
-            if !searchManager.suggestions.isEmpty {
-                let suggestions = searchManager.suggestions
-                LazyVStack(spacing: 2) {
-                    ForEach(suggestions.indices, id: \.self) { index in
-                        let suggestion = suggestions[index]
-                        suggestionRow(for: suggestion, isSelected: selectedSuggestionIndex == index)
-                            .background(selectedSuggestionIndex == index ? gradientColorManager.primaryColor : hoveredIndex == index ? .white.opacity(0.05) : .clear)
-                            .cornerRadius(6)
-                            .contentShape(RoundedRectangle(cornerRadius: 6))
-                            .onHover { hovering in
-                                withAnimation(.easeInOut(duration: 0.12)) {
-                                    if hovering {
-                                        hoveredIndex = index
-                                    } else {
-                                        hoveredIndex = nil
-                                    }
-                                }
-                            }
-                            .onTapGesture { selectSuggestion(suggestion) }
-                    }
-                }
-                .padding(.horizontal, 4)
-                .padding(.vertical, 4)
-            }
-=======
         let isDark = colorScheme == .dark
         let symbolName = isLikelyURL(text) ? "globe" : "magnifyingglass"
         let isActiveWindow = browserManager.activeWindowState?.id == windowState.id
@@ -116,7 +42,6 @@
             inputRow(symbolName: symbolName)
             separatorIfNeeded(hasSuggestions: !suggestions.isEmpty)
             suggestionsListView(suggestions: suggestions)
->>>>>>> 3920a230
         }
         .frame(maxWidth: forcedWidth ?? 720)
         .background(BlurEffectView(material: .hudWindow, state: .inactive))
