--- conflicted
+++ resolved
@@ -1386,11 +1386,6 @@
                             .font(.system(size: 13, weight: .semibold))
                             .foregroundStyle(.primary)
 
-<<<<<<< HEAD
-                        Picker("Provider Selector", selection: $bindableSettingsManager.aiProvider) {
-                            ForEach(AIProvider.allCases) { provider in
-                                Text(provider.displayName).tag(provider)
-=======
                         ScrollView(.horizontal, showsIndicators: false) {
                             HStack(spacing: 8) {
                                 ForEach(AIProvider.allCases) { provider in
@@ -1422,7 +1417,6 @@
                                     }
                                     .buttonStyle(.plain)
                                 }
->>>>>>> 748f958d
                             }
                         }
                     }
