//
//  SidebarMenu.swift
//  Nook
//
//  Created by Maciek Bagiński on 23/09/2025.
//

import SwiftUI

enum Tabs {
    case history
    case downloads
}

public enum SidebarPosition: String, CaseIterable, Identifiable {
    case left
    case right
    public var id: String { rawValue }
    
    var displayName: String {
      switch self {
      case .left: return "Left"
      case .right: return "Right"
      }
    }
}

struct SidebarMenu: View {
    @State private var selectedTab: Tabs = .history
    @EnvironmentObject var windowState: BrowserWindowState
    @EnvironmentObject var browserManager: BrowserManager

    var body: some View {
        HStack(alignment: .center, spacing: 0) {
            VStack {
                if browserManager.settingsManager.sidebarPosition == .left {
                    HStack {
                        MacButtonsView()
                            .frame(width: 70, height: 20)
                            .padding(8)
                        Spacer()
                    }
                }

                Spacer()
                VStack(spacing: 20) {
                    SidebarMenuTab(
                        image: "clock",
                        activeImage: "clock.fill",
                        title: "History",
                        isActive: selectedTab == .history,
                        action: {
                            selectedTab = .history
                        }
                    )
                    SidebarMenuTab(
                        image: "arrow.down.circle",
                        activeImage: "arrow.down.circle.fill",
                        title: "Downloads",
                        isActive: selectedTab == .downloads,
                        action: {
                            selectedTab = .downloads
                        }
                    )
                }

                Spacer()
                HStack {
                    NavButton(iconName: "arrow.backward", disabled: false, action: {
                        withAnimation(.easeInOut(duration: 0.2)) {
                            windowState.isSidebarMenuVisible = false
                            let restoredWidth = windowState.savedSidebarWidth
                            windowState.sidebarWidth = restoredWidth
                            windowState.sidebarContentWidth = max(restoredWidth - 16, 0)
                        }
                    })
                    Spacer()
                }
                .padding(.leading, 8)
                .padding(.bottom, 8)
            }
            .padding(8)
            .frame(width: 110)
            .frame(maxHeight: .infinity)
            .background(.black.opacity(0.2))
            VStack {
                switch selectedTab {
                case .history:
                    SidebarMenuHistoryTab()
                case .downloads:
                    SidebarMenuDownloadsTab()
                }
            }
            .frame(maxWidth: .infinity, maxHeight: .infinity)
        }
        .frame(maxWidth: .infinity)
        .ignoresSafeArea()
    }
<<<<<<< HEAD
=======
    
    var tabs: some View{
        VStack {
            HStack {
                MacButtonsView()
                    .frame(width: 70, height: 20)
                    .padding(8)
                Spacer()
            }
            
            Spacer()
            VStack(spacing: 20) {
                SidebarMenuTab(
                    image: "clock",
                    activeImage: "clock.fill",
                    title: "History",
                    isActive: selectedTab == .history,
                    action: {
                        selectedTab = .history
                    }
                )
                SidebarMenuTab(
                    image: "arrow.down.circle",
                    activeImage: "arrow.down.circle.fill",
                    title: "Downloads",
                    isActive: selectedTab == .downloads,
                    action: {
                        selectedTab = .downloads
                    }
                )
            }
            
            Spacer()
            HStack {
                Button("Back", systemImage: "arrow.backward") {
                    withAnimation(.easeInOut(duration: 0.2)) {
                        windowState.isSidebarMenuVisible = false
                        let restoredWidth = windowState.savedSidebarWidth
                        windowState.sidebarWidth = restoredWidth
                        windowState.sidebarContentWidth = max(restoredWidth - 16, 0)
                    }
                }
                .labelStyle(.iconOnly)
                .buttonStyle(NavButtonStyle())
                .foregroundStyle(Color.primary)
                Spacer()
            }
            .padding(.leading, 8)
            .padding(.bottom, 8)
        }
        .padding(8)
        .frame(width: 110)
        .frame(maxHeight: .infinity)
        .background(.black.opacity(0.2))
    }
>>>>>>> 25fd7587
}<|MERGE_RESOLUTION|>--- conflicted
+++ resolved
@@ -18,10 +18,17 @@
     public var id: String { rawValue }
     
     var displayName: String {
-      switch self {
-      case .left: return "Left"
-      case .right: return "Right"
-      }
+        switch self {
+        case .left: return "Left"
+        case .right: return "Right"
+        }
+    }
+    
+    var icon: String {
+        switch self {
+        case .left: return "sidebar.left"
+        case .right: return "sidebar.right"
+        }
     }
 }
 
@@ -29,60 +36,12 @@
     @State private var selectedTab: Tabs = .history
     @EnvironmentObject var windowState: BrowserWindowState
     @EnvironmentObject var browserManager: BrowserManager
-
+    
     var body: some View {
         HStack(alignment: .center, spacing: 0) {
-            VStack {
-                if browserManager.settingsManager.sidebarPosition == .left {
-                    HStack {
-                        MacButtonsView()
-                            .frame(width: 70, height: 20)
-                            .padding(8)
-                        Spacer()
-                    }
-                }
-
-                Spacer()
-                VStack(spacing: 20) {
-                    SidebarMenuTab(
-                        image: "clock",
-                        activeImage: "clock.fill",
-                        title: "History",
-                        isActive: selectedTab == .history,
-                        action: {
-                            selectedTab = .history
-                        }
-                    )
-                    SidebarMenuTab(
-                        image: "arrow.down.circle",
-                        activeImage: "arrow.down.circle.fill",
-                        title: "Downloads",
-                        isActive: selectedTab == .downloads,
-                        action: {
-                            selectedTab = .downloads
-                        }
-                    )
-                }
-
-                Spacer()
-                HStack {
-                    NavButton(iconName: "arrow.backward", disabled: false, action: {
-                        withAnimation(.easeInOut(duration: 0.2)) {
-                            windowState.isSidebarMenuVisible = false
-                            let restoredWidth = windowState.savedSidebarWidth
-                            windowState.sidebarWidth = restoredWidth
-                            windowState.sidebarContentWidth = max(restoredWidth - 16, 0)
-                        }
-                    })
-                    Spacer()
-                }
-                .padding(.leading, 8)
-                .padding(.bottom, 8)
+            if browserManager.settingsManager.sidebarPosition == .left{
+                tabs
             }
-            .padding(8)
-            .frame(width: 110)
-            .frame(maxHeight: .infinity)
-            .background(.black.opacity(0.2))
             VStack {
                 switch selectedTab {
                 case .history:
@@ -92,12 +51,13 @@
                 }
             }
             .frame(maxWidth: .infinity, maxHeight: .infinity)
+            if browserManager.settingsManager.sidebarPosition == .right{
+                tabs
+            }
         }
         .frame(maxWidth: .infinity)
         .ignoresSafeArea()
     }
-<<<<<<< HEAD
-=======
     
     var tabs: some View{
         VStack {
@@ -153,5 +113,4 @@
         .frame(maxHeight: .infinity)
         .background(.black.opacity(0.2))
     }
->>>>>>> 25fd7587
 }