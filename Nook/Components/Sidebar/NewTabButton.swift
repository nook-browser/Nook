--- conflicted
+++ resolved
@@ -45,13 +45,8 @@
     }
     
     private var backgroundColor: Color {
-<<<<<<< HEAD
-        if browserManager.isCommandPaletteVisible {
+        if windowState.isCommandPaletteVisible {
             return .white.opacity(0.2)
-=======
-        if windowState.isCommandPaletteVisible {
-            return AppColors.controlBackgroundActive
->>>>>>> 3920a230
         } else if isHovering {
             return .white.opacity(0.1)
         } else {
