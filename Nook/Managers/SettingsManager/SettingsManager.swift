//
//  SettingsManager.swift
//  Nook
//
//  Created by Maciek Bagiński on 03/08/2025.
//

import AppKit
import SwiftUI

@Observable
class SettingsManager {
    let keyboardShortcutManager = KeyboardShortcutManager()
    private let userDefaults = UserDefaults.standard
    private let materialKey = "settings.currentMaterialRaw"
    private let searchEngineKey = "settings.searchEngine"
    private let liquidGlassKey = "settings.isLiquidGlassEnabled"
    private let tabUnloadTimeoutKey = "settings.tabUnloadTimeout"
    private let blockXSTKey = "settings.blockCrossSiteTracking"
    private let debugToggleUpdateNotificationKey = "settings.debugToggleUpdateNotification"
    private let askBeforeQuitKey = "settings.askBeforeQuit"
    private let sidebarPositionKey = "settings.sidebarPosition"
    private let topBarAddressViewKey = "settings.topBarAddressView"
    private let experimentalExtensionsKey = "settings.experimentalExtensions"
    private let geminiApiKeyKey = "settings.geminiApiKey"
    private let geminiModelKey = "settings.geminiModel"
    private let showAIAssistantKey = "settings.showAIAssistant"
    var currentSettingsTab: SettingsTabs = .general

    // Stored properties
    var isLiquidGlassEnabled: Bool {
        didSet {
            userDefaults.set(isLiquidGlassEnabled, forKey: liquidGlassKey)
        }
    }

    var currentMaterialRaw: Int {
        didSet {
            userDefaults.set(currentMaterialRaw, forKey: materialKey)
        }
    }

    var currentMaterial: NSVisualEffectView.Material {
        get {
            NSVisualEffectView.Material(rawValue: currentMaterialRaw)
                ?? .selection
        }
        set { currentMaterialRaw = newValue.rawValue }
    }

    var searchEngine: SearchProvider {
        didSet {
            userDefaults.set(searchEngine.rawValue, forKey: searchEngineKey)
        }
    }
    
    var tabUnloadTimeout: TimeInterval {
        didSet {
            userDefaults.set(tabUnloadTimeout, forKey: tabUnloadTimeoutKey)
            // Notify compositor manager of timeout change
            NotificationCenter.default.post(name: .tabUnloadTimeoutChanged, object: nil, userInfo: ["timeout": tabUnloadTimeout])
        }
    }

    var blockCrossSiteTracking: Bool {
        didSet {
            userDefaults.set(blockCrossSiteTracking, forKey: blockXSTKey)
            NotificationCenter.default.post(name: .blockCrossSiteTrackingChanged, object: nil, userInfo: ["enabled": blockCrossSiteTracking])
        }
    }
    
    var askBeforeQuit: Bool {
        didSet {
            userDefaults.set(askBeforeQuit, forKey: askBeforeQuitKey)
        }
    }
    
    var sidebarPosition: SidebarPosition {
        didSet {
            userDefaults.set(sidebarPosition.rawValue, forKey: sidebarPositionKey)
        }
    }
    
    var topBarAddressView: Bool {
        didSet {
            userDefaults.set(topBarAddressView, forKey: topBarAddressViewKey)
        }
    }

    var debugToggleUpdateNotification: Bool {
        didSet {
            userDefaults.set(debugToggleUpdateNotification, forKey: debugToggleUpdateNotificationKey)
        }
    }

    var experimentalExtensions: Bool {
        didSet {
            userDefaults.set(experimentalExtensions, forKey: experimentalExtensionsKey)
        }
    }

    var geminiApiKey: String {
        didSet {
            userDefaults.set(geminiApiKey, forKey: geminiApiKeyKey)
        }
    }

    var geminiModel: GeminiModel {
        didSet {
            userDefaults.set(geminiModel.rawValue, forKey: geminiModelKey)
        }
    }

    var showAIAssistant: Bool {
        didSet {
            userDefaults.set(showAIAssistant, forKey: showAIAssistantKey)
        }
    }

    init() {
        // Register default values
        userDefaults.register(defaults: [
            materialKey: NSVisualEffectView.Material.hudWindow.rawValue,
            liquidGlassKey: false,
            searchEngineKey: SearchProvider.google.rawValue,
            // Default tab unload timeout: 60 minutes
            tabUnloadTimeoutKey: 3600.0,
            blockXSTKey: false,
            debugToggleUpdateNotificationKey: false,
            askBeforeQuitKey: true,
            sidebarPositionKey: SidebarPosition.left.rawValue,
<<<<<<< HEAD
            topBarAddressViewKey: false,
            experimentalExtensionsKey: false
=======
            experimentalExtensionsKey: false,
            geminiApiKeyKey: "",
            geminiModelKey: GeminiModel.flash.rawValue,
            showAIAssistantKey: true
>>>>>>> 5fb4f571
        ])

        // Initialize properties from UserDefaults
        // This will use the registered defaults if no value is set
        self.currentMaterialRaw = userDefaults.integer(forKey: materialKey)
        self.isLiquidGlassEnabled = userDefaults.bool(forKey: liquidGlassKey)

        if let rawEngine = userDefaults.string(forKey: searchEngineKey),
           let provider = SearchProvider(rawValue: rawEngine)
        {
            self.searchEngine = provider
        } else {
            // Fallback to google if the stored value is somehow invalid
            self.searchEngine = .google
        }
        
        // Initialize tab unload timeout
        self.tabUnloadTimeout = userDefaults.double(forKey: tabUnloadTimeoutKey)
        self.blockCrossSiteTracking = userDefaults.bool(forKey: blockXSTKey)
        self.debugToggleUpdateNotification = userDefaults.bool(forKey: debugToggleUpdateNotificationKey)
        self.askBeforeQuit = userDefaults.bool(forKey: askBeforeQuitKey)
        self.sidebarPosition = SidebarPosition(rawValue: userDefaults.string(forKey: sidebarPositionKey) ?? "left") ?? SidebarPosition.left
        self.topBarAddressView = userDefaults.bool(forKey: topBarAddressViewKey)
        self.experimentalExtensions = userDefaults.bool(forKey: experimentalExtensionsKey)
        self.geminiApiKey = userDefaults.string(forKey: geminiApiKeyKey) ?? ""
        self.geminiModel = GeminiModel(rawValue: userDefaults.string(forKey: geminiModelKey) ?? GeminiModel.flash.rawValue) ?? .flash
        self.showAIAssistant = userDefaults.bool(forKey: showAIAssistantKey)
    }
}

// MARK: - Gemini Model

public enum GeminiModel: String, CaseIterable, Identifiable {
    case flash = "gemini-flash-latest"
    case pro = "gemini-2.5-pro"
    
    public var id: String { rawValue }
    
    var displayName: String {
        switch self {
        case .flash: return "Gemini Flash (Fast)"
        case .pro: return "Gemini 2.5 Pro (Advanced)"
        }
    }
    
    var description: String {
        switch self {
        case .flash: return "Fast responses, great for quick questions"
        case .pro: return "Most capable model, best for complex analysis"
        }
    }
}

// MARK: - Notification Names
extension Notification.Name {
    static let tabUnloadTimeoutChanged = Notification.Name("tabUnloadTimeoutChanged")
    static let blockCrossSiteTrackingChanged = Notification.Name("blockCrossSiteTrackingChanged")
}<|MERGE_RESOLUTION|>--- conflicted
+++ resolved
@@ -129,15 +129,11 @@
             debugToggleUpdateNotificationKey: false,
             askBeforeQuitKey: true,
             sidebarPositionKey: SidebarPosition.left.rawValue,
-<<<<<<< HEAD
             topBarAddressViewKey: false,
-            experimentalExtensionsKey: false
-=======
             experimentalExtensionsKey: false,
             geminiApiKeyKey: "",
             geminiModelKey: GeminiModel.flash.rawValue,
             showAIAssistantKey: true
->>>>>>> 5fb4f571
         ])
 
         // Initialize properties from UserDefaults
