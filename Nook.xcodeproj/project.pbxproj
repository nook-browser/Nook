--- conflicted
+++ resolved
@@ -303,20 +303,12 @@
 				AUTOMATION_APPLE_EVENTS = NO;
 				CODE_SIGN_ENTITLEMENTS = Nook/Nook.entitlements;
 				CODE_SIGN_IDENTITY = "Apple Development";
-<<<<<<< HEAD
-				"CODE_SIGN_IDENTITY[sdk=macosx*]" = "Apple Development";
-				CODE_SIGN_STYLE = Manual;
-				COMBINE_HIDPI_IMAGES = YES;
-				CURRENT_PROJECT_VERSION = 103;
-				DEVELOPMENT_TEAM = "";
-=======
 				"CODE_SIGN_IDENTITY[sdk=macosx*]" = "-";
 				CODE_SIGN_STYLE = Manual;
 				COMBINE_HIDPI_IMAGES = YES;
 				CURRENT_PROJECT_VERSION = 103;
 				DEVELOPMENT_TEAM = 8JTS5XWJJN;
 				"DEVELOPMENT_TEAM[sdk=macosx*]" = 9DLM793N9T;
->>>>>>> 25fd7587
 				ENABLE_APP_SANDBOX = NO;
 				ENABLE_HARDENED_RUNTIME = YES;
 				ENABLE_PREVIEWS = YES;
@@ -356,19 +348,11 @@
 				AUTOMATION_APPLE_EVENTS = NO;
 				CODE_SIGN_ENTITLEMENTS = Nook/Nook.entitlements;
 				CODE_SIGN_IDENTITY = "Apple Development";
-<<<<<<< HEAD
-				"CODE_SIGN_IDENTITY[sdk=macosx*]" = "Developer ID Application";
-				CODE_SIGN_STYLE = Manual;
-				COMBINE_HIDPI_IMAGES = YES;
-				CURRENT_PROJECT_VERSION = 103;
-				DEVELOPMENT_TEAM = "";
-=======
 				"CODE_SIGN_IDENTITY[sdk=macosx*]" = "-";
 				CODE_SIGN_STYLE = Manual;
 				COMBINE_HIDPI_IMAGES = YES;
 				CURRENT_PROJECT_VERSION = 103;
 				DEVELOPMENT_TEAM = 8JTS5XWJJN;
->>>>>>> 25fd7587
 				"DEVELOPMENT_TEAM[sdk=macosx*]" = 9DLM793N9T;
 				ENABLE_APP_SANDBOX = NO;
 				ENABLE_HARDENED_RUNTIME = YES;
