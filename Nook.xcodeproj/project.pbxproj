// !$*UTF8*$!
{
	archiveVersion = 1;
	classes = {
	};
	objectVersion = 77;
	objects = {

/* Begin PBXBuildFile section */
		2C16A0262E87430B0070894B /* Sparkle in Frameworks */ = {isa = PBXBuildFile; productRef = 2C16A0252E87430B0070894B /* Sparkle */; };
		7FAFC5DA2E3ADDCD009D7DC4 /* FaviconFinder in Frameworks */ = {isa = PBXBuildFile; productRef = 7FAFC5D92E3ADDCD009D7DC4 /* FaviconFinder */; };
/* End PBXBuildFile section */

/* Begin PBXFileReference section */
		7F8340FC2E37F39400674A5D /* Nook.app */ = {isa = PBXFileReference; explicitFileType = wrapper.application; includeInIndex = 0; path = Nook.app; sourceTree = BUILT_PRODUCTS_DIR; };
/* End PBXFileReference section */

/* Begin PBXFileSystemSynchronizedBuildFileExceptionSet section */
		2CAC4DD12E82457B00870189 /* Exceptions for "Nook" folder in "Nook" target */ = {
			isa = PBXFileSystemSynchronizedBuildFileExceptionSet;
			membershipExceptions = (
				Info.plist,
				ThirdParty/BigUIPaging/README.md,
				ThirdParty/HTSymbolHook/README.md,
				ThirdParty/MuteableWKWebView/README.md,
			);
			target = 7F8340FB2E37F39400674A5D /* Nook */;
		};
/* End PBXFileSystemSynchronizedBuildFileExceptionSet section */

/* Begin PBXFileSystemSynchronizedRootGroup section */
		2CAC4D282E82457B00870189 /* Nook */ = {
			isa = PBXFileSystemSynchronizedRootGroup;
			exceptions = (
				2CAC4DD12E82457B00870189 /* Exceptions for "Nook" folder in "Nook" target */,
			);
			path = Nook;
			sourceTree = "<group>";
		};
/* End PBXFileSystemSynchronizedRootGroup section */

/* Begin PBXFrameworksBuildPhase section */
		7F8340F92E37F39400674A5D /* Frameworks */ = {
			isa = PBXFrameworksBuildPhase;
			buildActionMask = 2147483647;
			files = (
				7FAFC5DA2E3ADDCD009D7DC4 /* FaviconFinder in Frameworks */,
				2C16A0262E87430B0070894B /* Sparkle in Frameworks */,
			);
			runOnlyForDeploymentPostprocessing = 0;
		};
/* End PBXFrameworksBuildPhase section */

/* Begin PBXGroup section */
		7F8340F32E37F39400674A5D = {
			isa = PBXGroup;
			children = (
				7F8340FD2E37F39400674A5D /* Products */,
				2CAC4D282E82457B00870189 /* Nook */,
			);
			sourceTree = "<group>";
		};
		7F8340FD2E37F39400674A5D /* Products */ = {
			isa = PBXGroup;
			children = (
				7F8340FC2E37F39400674A5D /* Nook.app */,
			);
			name = Products;
			sourceTree = "<group>";
		};
/* End PBXGroup section */

/* Begin PBXNativeTarget section */
		7F8340FB2E37F39400674A5D /* Nook */ = {
			isa = PBXNativeTarget;
			buildConfigurationList = 7F8341082E37F39500674A5D /* Build configuration list for PBXNativeTarget "Nook" */;
			buildPhases = (
				7F8340F82E37F39400674A5D /* Sources */,
				7F8340F92E37F39400674A5D /* Frameworks */,
				7F8340FA2E37F39400674A5D /* Resources */,
			);
			buildRules = (
			);
			dependencies = (
			);
			fileSystemSynchronizedGroups = (
				2CAC4D282E82457B00870189 /* Nook */,
			);
			name = Nook;
			packageProductDependencies = (
				7FAFC5D92E3ADDCD009D7DC4 /* FaviconFinder */,
				2C16A0252E87430B0070894B /* Sparkle */,
			);
			productName = Pulse;
			productReference = 7F8340FC2E37F39400674A5D /* Nook.app */;
			productType = "com.apple.product-type.application";
		};
/* End PBXNativeTarget section */

/* Begin PBXProject section */
		7F8340F42E37F39400674A5D /* Project object */ = {
			isa = PBXProject;
			attributes = {
				BuildIndependentTargetsInParallel = 1;
				LastSwiftUpdateCheck = 2600;
				LastUpgradeCheck = 1640;
				TargetAttributes = {
					7F8340FB2E37F39400674A5D = {
						CreatedOnToolsVersion = 16.4;
					};
				};
			};
			buildConfigurationList = 7F8340F72E37F39400674A5D /* Build configuration list for PBXProject "Nook" */;
			developmentRegion = en;
			hasScannedForEncodings = 0;
			knownRegions = (
				en,
				Base,
			);
			mainGroup = 7F8340F32E37F39400674A5D;
			minimizedProjectReferenceProxies = 1;
			packageReferences = (
				7FAFC5D82E3ADDCD009D7DC4 /* XCRemoteSwiftPackageReference "FaviconFinder" */,
				2C16A0242E87430B0070894B /* XCRemoteSwiftPackageReference "Sparkle" */,
			);
			preferredProjectObjectVersion = 77;
			productRefGroup = 7F8340FD2E37F39400674A5D /* Products */;
			projectDirPath = "";
			projectRoot = "";
			targets = (
				7F8340FB2E37F39400674A5D /* Nook */,
			);
		};
/* End PBXProject section */

/* Begin PBXResourcesBuildPhase section */
		7F8340FA2E37F39400674A5D /* Resources */ = {
			isa = PBXResourcesBuildPhase;
			buildActionMask = 2147483647;
			files = (
			);
			runOnlyForDeploymentPostprocessing = 0;
		};
/* End PBXResourcesBuildPhase section */

/* Begin PBXSourcesBuildPhase section */
		7F8340F82E37F39400674A5D /* Sources */ = {
			isa = PBXSourcesBuildPhase;
			buildActionMask = 2147483647;
			files = (
			);
			runOnlyForDeploymentPostprocessing = 0;
		};
/* End PBXSourcesBuildPhase section */

/* Begin XCBuildConfiguration section */
		7F8341062E37F39500674A5D /* Debug */ = {
			isa = XCBuildConfiguration;
			buildSettings = {
				ALWAYS_SEARCH_USER_PATHS = NO;
				ASSETCATALOG_COMPILER_GENERATE_SWIFT_ASSET_SYMBOL_EXTENSIONS = YES;
				CLANG_ANALYZER_NONNULL = YES;
				CLANG_ANALYZER_NUMBER_OBJECT_CONVERSION = YES_AGGRESSIVE;
				CLANG_CXX_LANGUAGE_STANDARD = "gnu++20";
				CLANG_ENABLE_MODULES = YES;
				CLANG_ENABLE_OBJC_ARC = YES;
				CLANG_ENABLE_OBJC_WEAK = YES;
				CLANG_WARN_BLOCK_CAPTURE_AUTORELEASING = YES;
				CLANG_WARN_BOOL_CONVERSION = YES;
				CLANG_WARN_COMMA = YES;
				CLANG_WARN_CONSTANT_CONVERSION = YES;
				CLANG_WARN_DEPRECATED_OBJC_IMPLEMENTATIONS = YES;
				CLANG_WARN_DIRECT_OBJC_ISA_USAGE = YES_ERROR;
				CLANG_WARN_DOCUMENTATION_COMMENTS = YES;
				CLANG_WARN_EMPTY_BODY = YES;
				CLANG_WARN_ENUM_CONVERSION = YES;
				CLANG_WARN_INFINITE_RECURSION = YES;
				CLANG_WARN_INT_CONVERSION = YES;
				CLANG_WARN_NON_LITERAL_NULL_CONVERSION = YES;
				CLANG_WARN_OBJC_IMPLICIT_RETAIN_SELF = YES;
				CLANG_WARN_OBJC_LITERAL_CONVERSION = YES;
				CLANG_WARN_OBJC_ROOT_CLASS = YES_ERROR;
				CLANG_WARN_QUOTED_INCLUDE_IN_FRAMEWORK_HEADER = YES;
				CLANG_WARN_RANGE_LOOP_ANALYSIS = YES;
				CLANG_WARN_STRICT_PROTOTYPES = YES;
				CLANG_WARN_SUSPICIOUS_MOVE = YES;
				CLANG_WARN_UNGUARDED_AVAILABILITY = YES_AGGRESSIVE;
				CLANG_WARN_UNREACHABLE_CODE = YES;
				CLANG_WARN__DUPLICATE_METHOD_MATCH = YES;
				COPY_PHASE_STRIP = NO;
				DEBUG_INFORMATION_FORMAT = dwarf;
				DEVELOPMENT_TEAM = 96M8ZZRJK6;
				ENABLE_STRICT_OBJC_MSGSEND = YES;
				ENABLE_TESTABILITY = YES;
				ENABLE_USER_SCRIPT_SANDBOXING = YES;
				GCC_C_LANGUAGE_STANDARD = gnu17;
				GCC_DYNAMIC_NO_PIC = NO;
				GCC_NO_COMMON_BLOCKS = YES;
				GCC_OPTIMIZATION_LEVEL = 0;
				GCC_PREPROCESSOR_DEFINITIONS = (
					"DEBUG=1",
					"$(inherited)",
				);
				GCC_WARN_64_TO_32_BIT_CONVERSION = YES;
				GCC_WARN_ABOUT_RETURN_TYPE = YES_ERROR;
				GCC_WARN_UNDECLARED_SELECTOR = YES;
				GCC_WARN_UNINITIALIZED_AUTOS = YES_AGGRESSIVE;
				GCC_WARN_UNUSED_FUNCTION = YES;
				GCC_WARN_UNUSED_VARIABLE = YES;
				LOCALIZATION_PREFERS_STRING_CATALOGS = YES;
				MACOSX_DEPLOYMENT_TARGET = 15.5;
				MTL_ENABLE_DEBUG_INFO = INCLUDE_SOURCE;
				MTL_FAST_MATH = YES;
				ONLY_ACTIVE_ARCH = YES;
				SDKROOT = macosx;
				SWIFT_ACTIVE_COMPILATION_CONDITIONS = "DEBUG $(inherited)";
				SWIFT_OPTIMIZATION_LEVEL = "-Onone";
			};
			name = Debug;
		};
		7F8341072E37F39500674A5D /* Release */ = {
			isa = XCBuildConfiguration;
			buildSettings = {
				ALWAYS_SEARCH_USER_PATHS = NO;
				ASSETCATALOG_COMPILER_GENERATE_SWIFT_ASSET_SYMBOL_EXTENSIONS = YES;
				CLANG_ANALYZER_NONNULL = YES;
				CLANG_ANALYZER_NUMBER_OBJECT_CONVERSION = YES_AGGRESSIVE;
				CLANG_CXX_LANGUAGE_STANDARD = "gnu++20";
				CLANG_ENABLE_MODULES = YES;
				CLANG_ENABLE_OBJC_ARC = YES;
				CLANG_ENABLE_OBJC_WEAK = YES;
				CLANG_WARN_BLOCK_CAPTURE_AUTORELEASING = YES;
				CLANG_WARN_BOOL_CONVERSION = YES;
				CLANG_WARN_COMMA = YES;
				CLANG_WARN_CONSTANT_CONVERSION = YES;
				CLANG_WARN_DEPRECATED_OBJC_IMPLEMENTATIONS = YES;
				CLANG_WARN_DIRECT_OBJC_ISA_USAGE = YES_ERROR;
				CLANG_WARN_DOCUMENTATION_COMMENTS = YES;
				CLANG_WARN_EMPTY_BODY = YES;
				CLANG_WARN_ENUM_CONVERSION = YES;
				CLANG_WARN_INFINITE_RECURSION = YES;
				CLANG_WARN_INT_CONVERSION = YES;
				CLANG_WARN_NON_LITERAL_NULL_CONVERSION = YES;
				CLANG_WARN_OBJC_IMPLICIT_RETAIN_SELF = YES;
				CLANG_WARN_OBJC_LITERAL_CONVERSION = YES;
				CLANG_WARN_OBJC_ROOT_CLASS = YES_ERROR;
				CLANG_WARN_QUOTED_INCLUDE_IN_FRAMEWORK_HEADER = YES;
				CLANG_WARN_RANGE_LOOP_ANALYSIS = YES;
				CLANG_WARN_STRICT_PROTOTYPES = YES;
				CLANG_WARN_SUSPICIOUS_MOVE = YES;
				CLANG_WARN_UNGUARDED_AVAILABILITY = YES_AGGRESSIVE;
				CLANG_WARN_UNREACHABLE_CODE = YES;
				CLANG_WARN__DUPLICATE_METHOD_MATCH = YES;
				COPY_PHASE_STRIP = NO;
				DEBUG_INFORMATION_FORMAT = "dwarf-with-dsym";
				DEVELOPMENT_TEAM = 96M8ZZRJK6;
				ENABLE_NS_ASSERTIONS = NO;
				ENABLE_STRICT_OBJC_MSGSEND = YES;
				ENABLE_USER_SCRIPT_SANDBOXING = YES;
				GCC_C_LANGUAGE_STANDARD = gnu17;
				GCC_NO_COMMON_BLOCKS = YES;
				GCC_WARN_64_TO_32_BIT_CONVERSION = YES;
				GCC_WARN_ABOUT_RETURN_TYPE = YES_ERROR;
				GCC_WARN_UNDECLARED_SELECTOR = YES;
				GCC_WARN_UNINITIALIZED_AUTOS = YES_AGGRESSIVE;
				GCC_WARN_UNUSED_FUNCTION = YES;
				GCC_WARN_UNUSED_VARIABLE = YES;
				LOCALIZATION_PREFERS_STRING_CATALOGS = YES;
				MACOSX_DEPLOYMENT_TARGET = 15.5;
				MTL_ENABLE_DEBUG_INFO = NO;
				MTL_FAST_MATH = YES;
				SDKROOT = macosx;
				SWIFT_COMPILATION_MODE = wholemodule;
			};
			name = Release;
		};
		7F8341092E37F39500674A5D /* Debug */ = {
			isa = XCBuildConfiguration;
			buildSettings = {
				ASSETCATALOG_COMPILER_APPICON_NAME = logo;
				ASSETCATALOG_COMPILER_GLOBAL_ACCENT_COLOR_NAME = AccentColor;
				AUTOMATION_APPLE_EVENTS = NO;
				CODE_SIGN_ENTITLEMENTS = Nook/Nook.entitlements;
				CODE_SIGN_IDENTITY = "Apple Development";
				"CODE_SIGN_IDENTITY[sdk=macosx*]" = "-";
				CODE_SIGN_STYLE = Manual;
				COMBINE_HIDPI_IMAGES = YES;
				CURRENT_PROJECT_VERSION = 103;
				DEVELOPMENT_TEAM = "";
<<<<<<< HEAD
				"DEVELOPMENT_TEAM[sdk=macosx*]" = X85468ZYJR;
=======
				"DEVELOPMENT_TEAM[sdk=macosx*]" = 96M8ZZRJK6;
>>>>>>> 96a4e44f
				ENABLE_APP_SANDBOX = NO;
				ENABLE_HARDENED_RUNTIME = YES;
				ENABLE_PREVIEWS = YES;
				ENABLE_RESOURCE_ACCESS_PHOTO_LIBRARY = NO;
				GENERATE_INFOPLIST_FILE = YES;
				INFOPLIST_FILE = Nook/Info.plist;
				INFOPLIST_KEY_CFBundleDisplayName = Nook;
				INFOPLIST_KEY_LSApplicationCategoryType = "public.app-category.productivity";
				INFOPLIST_KEY_NSHumanReadableCopyright = "";
				INFOPLIST_KEY_NSPrincipalClass = NSApplication;
				LD_RUNPATH_SEARCH_PATHS = (
					"$(inherited)",
					"@executable_path/../Frameworks",
				);
				MARKETING_VERSION = 1.0.3;
				PRODUCT_BUNDLE_IDENTIFIER = io.browsewithnook.nook;
				PRODUCT_NAME = "$(TARGET_NAME)";
				PROVISIONING_PROFILE_SPECIFIER = "";
				REGISTER_APP_GROUPS = YES;
				RUNTIME_EXCEPTION_ALLOW_DYLD_ENVIRONMENT_VARIABLES = YES;
				RUNTIME_EXCEPTION_ALLOW_JIT = YES;
				RUNTIME_EXCEPTION_ALLOW_UNSIGNED_EXECUTABLE_MEMORY = NO;
				RUNTIME_EXCEPTION_DEBUGGING_TOOL = YES;
				RUNTIME_EXCEPTION_DISABLE_EXECUTABLE_PAGE_PROTECTION = YES;
				RUNTIME_EXCEPTION_DISABLE_LIBRARY_VALIDATION = YES;
				SWIFT_EMIT_LOC_STRINGS = YES;
				SWIFT_OBJC_BRIDGING_HEADER = "$(PROJECT_DIR)/Nook/Supporting Files/Nook-Bridging-Header.h";
				SWIFT_VERSION = 5.0;
			};
			name = Debug;
		};
		7F83410A2E37F39500674A5D /* Release */ = {
			isa = XCBuildConfiguration;
			buildSettings = {
				ASSETCATALOG_COMPILER_APPICON_NAME = logo;
				ASSETCATALOG_COMPILER_GLOBAL_ACCENT_COLOR_NAME = AccentColor;
				AUTOMATION_APPLE_EVENTS = NO;
				CODE_SIGN_ENTITLEMENTS = Nook/Nook.entitlements;
				CODE_SIGN_IDENTITY = "Apple Development";
				"CODE_SIGN_IDENTITY[sdk=macosx*]" = "-";
				CODE_SIGN_STYLE = Manual;
				COMBINE_HIDPI_IMAGES = YES;
				CURRENT_PROJECT_VERSION = 103;
				DEVELOPMENT_TEAM = "";
<<<<<<< HEAD
				"DEVELOPMENT_TEAM[sdk=macosx*]" = X85468ZYJR;
=======
				"DEVELOPMENT_TEAM[sdk=macosx*]" = 96M8ZZRJK6;
>>>>>>> 96a4e44f
				ENABLE_APP_SANDBOX = NO;
				ENABLE_HARDENED_RUNTIME = YES;
				ENABLE_PREVIEWS = YES;
				ENABLE_RESOURCE_ACCESS_AUDIO_INPUT = NO;
				ENABLE_RESOURCE_ACCESS_CALENDARS = NO;
				ENABLE_RESOURCE_ACCESS_CAMERA = NO;
				ENABLE_RESOURCE_ACCESS_CONTACTS = NO;
				ENABLE_RESOURCE_ACCESS_LOCATION = NO;
				ENABLE_RESOURCE_ACCESS_PHOTO_LIBRARY = NO;
				GENERATE_INFOPLIST_FILE = YES;
				INFOPLIST_FILE = Nook/Info.plist;
				INFOPLIST_KEY_CFBundleDisplayName = Nook;
				INFOPLIST_KEY_LSApplicationCategoryType = "public.app-category.productivity";
				INFOPLIST_KEY_NSHumanReadableCopyright = "";
				INFOPLIST_KEY_NSPrincipalClass = NSApplication;
				LD_RUNPATH_SEARCH_PATHS = (
					"$(inherited)",
					"@executable_path/../Frameworks",
				);
				MARKETING_VERSION = 1.0.3;
				PRODUCT_BUNDLE_IDENTIFIER = io.browsewithnook.nook;
				PRODUCT_NAME = "$(TARGET_NAME)";
				PROVISIONING_PROFILE_SPECIFIER = "";
				REGISTER_APP_GROUPS = YES;
				RUNTIME_EXCEPTION_ALLOW_DYLD_ENVIRONMENT_VARIABLES = YES;
				RUNTIME_EXCEPTION_ALLOW_JIT = YES;
				RUNTIME_EXCEPTION_ALLOW_UNSIGNED_EXECUTABLE_MEMORY = NO;
				RUNTIME_EXCEPTION_DEBUGGING_TOOL = NO;
				RUNTIME_EXCEPTION_DISABLE_EXECUTABLE_PAGE_PROTECTION = NO;
				RUNTIME_EXCEPTION_DISABLE_LIBRARY_VALIDATION = YES;
				SWIFT_EMIT_LOC_STRINGS = YES;
				SWIFT_OBJC_BRIDGING_HEADER = "$(PROJECT_DIR)/Nook/Supporting Files/Nook-Bridging-Header.h";
				SWIFT_VERSION = 5.0;
			};
			name = Release;
		};
/* End XCBuildConfiguration section */

/* Begin XCConfigurationList section */
		7F8340F72E37F39400674A5D /* Build configuration list for PBXProject "Nook" */ = {
			isa = XCConfigurationList;
			buildConfigurations = (
				7F8341062E37F39500674A5D /* Debug */,
				7F8341072E37F39500674A5D /* Release */,
			);
			defaultConfigurationIsVisible = 0;
			defaultConfigurationName = Release;
		};
		7F8341082E37F39500674A5D /* Build configuration list for PBXNativeTarget "Nook" */ = {
			isa = XCConfigurationList;
			buildConfigurations = (
				7F8341092E37F39500674A5D /* Debug */,
				7F83410A2E37F39500674A5D /* Release */,
			);
			defaultConfigurationIsVisible = 0;
			defaultConfigurationName = Release;
		};
/* End XCConfigurationList section */

/* Begin XCRemoteSwiftPackageReference section */
		2C16A0242E87430B0070894B /* XCRemoteSwiftPackageReference "Sparkle" */ = {
			isa = XCRemoteSwiftPackageReference;
			repositoryURL = "https://github.com/sparkle-project/Sparkle";
			requirement = {
				kind = upToNextMajorVersion;
				minimumVersion = 2.8.0;
			};
		};
		7FAFC5D82E3ADDCD009D7DC4 /* XCRemoteSwiftPackageReference "FaviconFinder" */ = {
			isa = XCRemoteSwiftPackageReference;
			repositoryURL = "https://github.com/will-lumley/FaviconFinder";
			requirement = {
				kind = upToNextMajorVersion;
				minimumVersion = 5.1.4;
			};
		};
/* End XCRemoteSwiftPackageReference section */

/* Begin XCSwiftPackageProductDependency section */
		2C16A0252E87430B0070894B /* Sparkle */ = {
			isa = XCSwiftPackageProductDependency;
			package = 2C16A0242E87430B0070894B /* XCRemoteSwiftPackageReference "Sparkle" */;
			productName = Sparkle;
		};
		7FAFC5D92E3ADDCD009D7DC4 /* FaviconFinder */ = {
			isa = XCSwiftPackageProductDependency;
			package = 7FAFC5D82E3ADDCD009D7DC4 /* XCRemoteSwiftPackageReference "FaviconFinder" */;
			productName = FaviconFinder;
		};
/* End XCSwiftPackageProductDependency section */
	};
	rootObject = 7F8340F42E37F39400674A5D /* Project object */;
}<|MERGE_RESOLUTION|>--- conflicted
+++ resolved
@@ -287,11 +287,7 @@
 				COMBINE_HIDPI_IMAGES = YES;
 				CURRENT_PROJECT_VERSION = 103;
 				DEVELOPMENT_TEAM = "";
-<<<<<<< HEAD
-				"DEVELOPMENT_TEAM[sdk=macosx*]" = X85468ZYJR;
-=======
 				"DEVELOPMENT_TEAM[sdk=macosx*]" = 96M8ZZRJK6;
->>>>>>> 96a4e44f
 				ENABLE_APP_SANDBOX = NO;
 				ENABLE_HARDENED_RUNTIME = YES;
 				ENABLE_PREVIEWS = YES;
@@ -336,11 +332,7 @@
 				COMBINE_HIDPI_IMAGES = YES;
 				CURRENT_PROJECT_VERSION = 103;
 				DEVELOPMENT_TEAM = "";
-<<<<<<< HEAD
-				"DEVELOPMENT_TEAM[sdk=macosx*]" = X85468ZYJR;
-=======
 				"DEVELOPMENT_TEAM[sdk=macosx*]" = 96M8ZZRJK6;
->>>>>>> 96a4e44f
 				ENABLE_APP_SANDBOX = NO;
 				ENABLE_HARDENED_RUNTIME = YES;
 				ENABLE_PREVIEWS = YES;
