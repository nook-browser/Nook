// !$*UTF8*$!
{
	archiveVersion = 1;
	classes = {
	};
	objectVersion = 77;
	objects = {

/* Begin PBXBuildFile section */
		2C0516602E7B447E0038ADBE /* FindManager.swift in Sources */ = {isa = PBXBuildFile; fileRef = 2C05165E2E7B447E0038ADBE /* FindManager.swift */; };
		2C0516632E7B44990038ADBE /* FindBarView.swift in Sources */ = {isa = PBXBuildFile; fileRef = 2C0516612E7B44990038ADBE /* FindBarView.swift */; };
		2C0516652E7B6C510038ADBE /* BasicAuthCredentialStore.swift in Sources */ = {isa = PBXBuildFile; fileRef = 2C0516642E7B6C510038ADBE /* BasicAuthCredentialStore.swift */; };
		2C0516672E7B6C750038ADBE /* BasicAuthDialog.swift in Sources */ = {isa = PBXBuildFile; fileRef = 2C0516662E7B6C750038ADBE /* BasicAuthDialog.swift */; };
		2C0516692E7C85C10038ADBE /* BrowserWindowState.swift in Sources */ = {isa = PBXBuildFile; fileRef = 2C0516682E7C85C10038ADBE /* BrowserWindowState.swift */; };
		2CC0672B2E789ECB001D37C6 /* TabDragContainerView.swift in Sources */ = {isa = PBXBuildFile; fileRef = 2CC066622E789ECB001D37C6 /* TabDragContainerView.swift */; };
		2CC0672C2E789ECB001D37C6 /* InsertionLineView.swift in Sources */ = {isa = PBXBuildFile; fileRef = 2CC0665E2E789ECB001D37C6 /* InsertionLineView.swift */; };
		2CC0672D2E789ECB001D37C6 /* URLBarFramePreferenceKey.swift in Sources */ = {isa = PBXBuildFile; fileRef = 2CC066972E789ECB001D37C6 /* URLBarFramePreferenceKey.swift */; };
		2CC0672E2E789ECB001D37C6 /* WindowUtils.swift in Sources */ = {isa = PBXBuildFile; fileRef = 2CC067212E789ECB001D37C6 /* WindowUtils.swift */; };
		2CC0672F2E789ECB001D37C6 /* DragWindowView.swift in Sources */ = {isa = PBXBuildFile; fileRef = 2CC0671C2E789ECB001D37C6 /* DragWindowView.swift */; };
		2CC067302E789ECB001D37C6 /* CookieDetailsView.swift in Sources */ = {isa = PBXBuildFile; fileRef = 2CC066732E789ECB001D37C6 /* CookieDetailsView.swift */; };
		2CC067312E789ECB001D37C6 /* ProfileManager.swift in Sources */ = {isa = PBXBuildFile; fileRef = 2CC066C42E789ECB001D37C6 /* ProfileManager.swift */; };
		2CC067322E789ECB001D37C6 /* Profile.swift in Sources */ = {isa = PBXBuildFile; fileRef = 2CC066DC2E789ECB001D37C6 /* Profile.swift */; };
		2CC067332E789ECB001D37C6 /* GrainDial.swift in Sources */ = {isa = PBXBuildFile; fileRef = 2CC0664E2E789ECB001D37C6 /* GrainDial.swift */; };
		2CC067342E789ECB001D37C6 /* CacheModels.swift in Sources */ = {isa = PBXBuildFile; fileRef = 2CC066D42E789ECB001D37C6 /* CacheModels.swift */; };
		2CC067352E789ECB001D37C6 /* ExtensionBridge.swift in Sources */ = {isa = PBXBuildFile; fileRef = 2CC066B52E789ECB001D37C6 /* ExtensionBridge.swift */; };
		2CC067362E789ECB001D37C6 /* SettingsTabBar.swift in Sources */ = {isa = PBXBuildFile; fileRef = 2CC066792E789ECB001D37C6 /* SettingsTabBar.swift */; };
		2CC067372E789ECB001D37C6 /* FallbackDropBelowEssentialsModifier.swift in Sources */ = {isa = PBXBuildFile; fileRef = 2CC066912E789ECB001D37C6 /* FallbackDropBelowEssentialsModifier.swift */; };
		2CC067382E789ECB001D37C6 /* TabDragManager.swift in Sources */ = {isa = PBXBuildFile; fileRef = 2CC066B32E789ECB001D37C6 /* TabDragManager.swift */; };
		2CC067392E789ECB001D37C6 /* SidebarHoverOverlayView.swift in Sources */ = {isa = PBXBuildFile; fileRef = 2CC066942E789ECB001D37C6 /* SidebarHoverOverlayView.swift */; };
		2CC0673A2E789ECB001D37C6 /* DraggableTabView.swift in Sources */ = {isa = PBXBuildFile; fileRef = 2CC0665D2E789ECB001D37C6 /* DraggableTabView.swift */; };
		2CC0673B2E789ECB001D37C6 /* ColorSwatchRowView.swift in Sources */ = {isa = PBXBuildFile; fileRef = 2CC066492E789ECB001D37C6 /* ColorSwatchRowView.swift */; };
		2CC0673C2E789ECB001D37C6 /* CookieManager.swift in Sources */ = {isa = PBXBuildFile; fileRef = 2CC066A72E789ECB001D37C6 /* CookieManager.swift */; };
		2CC0673D2E789ECB001D37C6 /* FocusableWKWebView.swift in Sources */ = {isa = PBXBuildFile; fileRef = 2CC067162E789ECB001D37C6 /* FocusableWKWebView.swift */; };
		2CC0673E2E789ECB001D37C6 /* BarycentricShaders.metal in Sources */ = {isa = PBXBuildFile; fileRef = 2CC067142E789ECB001D37C6 /* BarycentricShaders.metal */; };
		2CC0673F2E789ECB001D37C6 /* AngleDial.swift in Sources */ = {isa = PBXBuildFile; fileRef = 2CC066472E789ECB001D37C6 /* AngleDial.swift */; };
		2CC067402E789ECB001D37C6 /* GenericSuggestionItem.swift in Sources */ = {isa = PBXBuildFile; fileRef = 2CC066542E789ECB001D37C6 /* GenericSuggestionItem.swift */; };
		2CC067412E789ECB001D37C6 /* Colors.swift in Sources */ = {isa = PBXBuildFile; fileRef = 2CC0671A2E789ECB001D37C6 /* Colors.swift */; };
		2CC067422E789ECB001D37C6 /* HoverSidebarManager.swift in Sources */ = {isa = PBXBuildFile; fileRef = 2CC066C02E789ECB001D37C6 /* HoverSidebarManager.swift */; };
		2CC067432E789ECB001D37C6 /* NavButton.swift in Sources */ = {isa = PBXBuildFile; fileRef = 2CC0667E2E789ECB001D37C6 /* NavButton.swift */; };
		2CC067442E789ECB001D37C6 /* CacheManager.swift in Sources */ = {isa = PBXBuildFile; fileRef = 2CC066A52E789ECB001D37C6 /* CacheManager.swift */; };
		2CC067452E789ECB001D37C6 /* SpaceCreationDialog.swift in Sources */ = {isa = PBXBuildFile; fileRef = 2CC066AD2E789ECB001D37C6 /* SpaceCreationDialog.swift */; };
		2CC067462E789ECB001D37C6 /* BarycentricGradientView.swift in Sources */ = {isa = PBXBuildFile; fileRef = 2CC067182E789ECB001D37C6 /* BarycentricGradientView.swift */; };
		2CC067472E789ECB001D37C6 /* EssentialTabsScrollView.swift in Sources */ = {isa = PBXBuildFile; fileRef = 2CC066832E789ECB001D37C6 /* EssentialTabsScrollView.swift */; };
		2CC067482E789ECB001D37C6 /* TabTableView_Previews.swift in Sources */ = {isa = PBXBuildFile; fileRef = 2CC0663E2E789ECB001D37C6 /* TabTableView_Previews.swift */; };
		2CC067492E789ECB001D37C6 /* MiniWindowButtonStyle.swift in Sources */ = {isa = PBXBuildFile; fileRef = 2CC066692E789ECB001D37C6 /* MiniWindowButtonStyle.swift */; };
		2CC0674A2E789ECB001D37C6 /* MethodSwizzler.m in Sources */ = {isa = PBXBuildFile; fileRef = 2CC0670C2E789ECB001D37C6 /* MethodSwizzler.m */; };
		2CC0674B2E789ECB001D37C6 /* TabCollectionView.swift in Sources */ = {isa = PBXBuildFile; fileRef = 2CC0663A2E789ECB001D37C6 /* TabCollectionView.swift */; };
		2CC0674C2E789ECB001D37C6 /* ControlButtons.swift in Sources */ = {isa = PBXBuildFile; fileRef = 2CC0667D2E789ECB001D37C6 /* ControlButtons.swift */; };
		2CC0674D2E789ECB001D37C6 /* syn-intel.c in Sources */ = {isa = PBXBuildFile; fileRef = 2CC066F82E789ECB001D37C6 /* syn-intel.c */; };
		2CC0674E2E789ECB001D37C6 /* EssentialsGridLayout.swift in Sources */ = {isa = PBXBuildFile; fileRef = 2CC066822E789ECB001D37C6 /* EssentialsGridLayout.swift */; };
		2CC0674F2E789ECB001D37C6 /* SplitDropCaptureView.swift in Sources */ = {isa = PBXBuildFile; fileRef = 2CC066412E789ECB001D37C6 /* SplitDropCaptureView.swift */; };
		2CC067502E789ECB001D37C6 /* SpaceModels.swift in Sources */ = {isa = PBXBuildFile; fileRef = 2CC066E42E789ECB001D37C6 /* SpaceModels.swift */; };
		2CC067512E789ECB001D37C6 /* DialogManager.swift in Sources */ = {isa = PBXBuildFile; fileRef = 2CC066AF2E789ECB001D37C6 /* DialogManager.swift */; };
		2CC067522E789ECB001D37C6 /* WebView.swift in Sources */ = {isa = PBXBuildFile; fileRef = 2CC066A02E789ECB001D37C6 /* WebView.swift */; };
		2CC067532E789ECB001D37C6 /* ProfilePickerView.swift in Sources */ = {isa = PBXBuildFile; fileRef = 2CC066772E789ECB001D37C6 /* ProfilePickerView.swift */; };
		2CC067542E789ECB001D37C6 /* SettingsView.swift in Sources */ = {isa = PBXBuildFile; fileRef = 2CC0667B2E789ECB001D37C6 /* SettingsView.swift */; };
		2CC067552E789ECB001D37C6 /* TabListDataSource.swift in Sources */ = {isa = PBXBuildFile; fileRef = 2CC066EA2E789ECB001D37C6 /* TabListDataSource.swift */; };
		2CC067562E789ECB001D37C6 /* SpaceView.swift in Sources */ = {isa = PBXBuildFile; fileRef = 2CC0668E2E789ECB001D37C6 /* SpaceView.swift */; };
		2CC067572E789ECB001D37C6 /* PersistentPopover.swift in Sources */ = {isa = PBXBuildFile; fileRef = 2CC066662E789ECB001D37C6 /* PersistentPopover.swift */; };
		2CC067582E789ECB001D37C6 /* TrackingProtectionManager.swift in Sources */ = {isa = PBXBuildFile; fileRef = 2CC066C22E789ECB001D37C6 /* TrackingProtectionManager.swift */; };
		2CC067592E789ECB001D37C6 /* BrowserConfig.swift in Sources */ = {isa = PBXBuildFile; fileRef = 2CC066D22E789ECB001D37C6 /* BrowserConfig.swift */; };
		2CC0675A2E789ECB001D37C6 /* SpaceGradientBackgroundView.swift in Sources */ = {isa = PBXBuildFile; fileRef = 2CC066402E789ECB001D37C6 /* SpaceGradientBackgroundView.swift */; };
		2CC0675B2E789ECB001D37C6 /* input.c in Sources */ = {isa = PBXBuildFile; fileRef = 2CC066F22E789ECB001D37C6 /* input.c */; };
		2CC0675C2E789ECB001D37C6 /* ProfileCreationDialog.swift in Sources */ = {isa = PBXBuildFile; fileRef = 2CC066A92E789ECB001D37C6 /* ProfileCreationDialog.swift */; };
		2CC0675D2E789ECB001D37C6 /* SpacesListItem.swift in Sources */ = {isa = PBXBuildFile; fileRef = 2CC066882E789ECB001D37C6 /* SpacesListItem.swift */; };
		2CC0675E2E789ECB001D37C6 /* ExternalMiniWindowManager.swift in Sources */ = {isa = PBXBuildFile; fileRef = 2CC066B92E789ECB001D37C6 /* ExternalMiniWindowManager.swift */; };
		2CC0675F2E789ECB001D37C6 /* WebsiteLoadingIndicator.swift in Sources */ = {isa = PBXBuildFile; fileRef = 2CC0669E2E789ECB001D37C6 /* WebsiteLoadingIndicator.swift */; };
		2CC067602E789ECB001D37C6 /* Utils.swift in Sources */ = {isa = PBXBuildFile; fileRef = 2CC066C72E789ECB001D37C6 /* Utils.swift */; };
		2CC067612E789ECB001D37C6 /* syn-att.c in Sources */ = {isa = PBXBuildFile; fileRef = 2CC066F72E789ECB001D37C6 /* syn-att.c */; };
		2CC067622E789ECB001D37C6 /* HistoryManager.swift in Sources */ = {isa = PBXBuildFile; fileRef = 2CC066BE2E789ECB001D37C6 /* HistoryManager.swift */; };
		2CC067642E789ECB001D37C6 /* WindowView.swift in Sources */ = {isa = PBXBuildFile; fileRef = 2CC066442E789ECB001D37C6 /* WindowView.swift */; };
		2CC067652E789ECB001D37C6 /* mach_override.c in Sources */ = {isa = PBXBuildFile; fileRef = 2CC066FF2E789ECB001D37C6 /* mach_override.c */; };
		2CC067662E789ECB001D37C6 /* SidebarResizeView.swift in Sources */ = {isa = PBXBuildFile; fileRef = 2CC066952E789ECB001D37C6 /* SidebarResizeView.swift */; };
		2CC067672E789ECB001D37C6 /* SpaceSeparator.swift in Sources */ = {isa = PBXBuildFile; fileRef = 2CC0668B2E789ECB001D37C6 /* SpaceSeparator.swift */; };
		2CC067682E789ECB001D37C6 /* WebsiteView.swift in Sources */ = {isa = PBXBuildFile; fileRef = 2CC0669F2E789ECB001D37C6 /* WebsiteView.swift */; };
		2CC067692E789ECB001D37C6 /* TabCollectionView_Previews.swift in Sources */ = {isa = PBXBuildFile; fileRef = 2CC0663B2E789ECB001D37C6 /* TabCollectionView_Previews.swift */; };
		2CC0676A2E789ECB001D37C6 /* TabListAdapter.swift in Sources */ = {isa = PBXBuildFile; fileRef = 2CC066382E789ECB001D37C6 /* TabListAdapter.swift */; };
		2CC0676B2E789ECB001D37C6 /* NewDocumentTarget.swift in Sources */ = {isa = PBXBuildFile; fileRef = 2CC066DF2E789ECB001D37C6 /* NewDocumentTarget.swift */; };
		2CC0676C2E789ECB001D37C6 /* MiniBrowserWindowView.swift in Sources */ = {isa = PBXBuildFile; fileRef = 2CC066BA2E789ECB001D37C6 /* MiniBrowserWindowView.swift */; };
		2CC0676D2E789ECB001D37C6 /* PiPManager.swift in Sources */ = {isa = PBXBuildFile; fileRef = 2CC066D02E789ECB001D37C6 /* PiPManager.swift */; };
		2CC0676E2E789ECB001D37C6 /* WindowBackgroundView.swift in Sources */ = {isa = PBXBuildFile; fileRef = 2CC066432E789ECB001D37C6 /* WindowBackgroundView.swift */; };
		2CC0676F2E789ECB001D37C6 /* SimpleDragPreview.swift in Sources */ = {isa = PBXBuildFile; fileRef = 2CC066612E789ECB001D37C6 /* SimpleDragPreview.swift */; };
		2CC067702E789ECB001D37C6 /* BlurEffectView.swift in Sources */ = {isa = PBXBuildFile; fileRef = 2CC067192E789ECB001D37C6 /* BlurEffectView.swift */; };
		2CC067712E789ECB001D37C6 /* ExtensionManager.swift in Sources */ = {isa = PBXBuildFile; fileRef = 2CC066B62E789ECB001D37C6 /* ExtensionManager.swift */; };
		2CC067722E789ECB001D37C6 /* ContentView.swift in Sources */ = {isa = PBXBuildFile; fileRef = 2CC067242E789ECB001D37C6 /* ContentView.swift */; };
		2CC067732E789ECB001D37C6 /* WebsitePopup.swift in Sources */ = {isa = PBXBuildFile; fileRef = 2CC0669B2E789ECB001D37C6 /* WebsitePopup.swift */; };
		2CC067742E789ECB001D37C6 /* EmptyWebsiteView.swift in Sources */ = {isa = PBXBuildFile; fileRef = 2CC0669D2E789ECB001D37C6 /* EmptyWebsiteView.swift */; };
		2CC067752E789ECB001D37C6 /* ExtensionPermissionView.swift in Sources */ = {isa = PBXBuildFile; fileRef = 2CC066652E789ECB001D37C6 /* ExtensionPermissionView.swift */; };
		2CC067762E789ECB001D37C6 /* ColorPickerView.swift in Sources */ = {isa = PBXBuildFile; fileRef = 2CC066482E789ECB001D37C6 /* ColorPickerView.swift */; };
		2CC067772E789ECB001D37C6 /* PopupConsoleWindow.swift in Sources */ = {isa = PBXBuildFile; fileRef = 2CC066672E789ECB001D37C6 /* PopupConsoleWindow.swift */; };
		2CC067782E789ECB001D37C6 /* HistoryEntity.swift in Sources */ = {isa = PBXBuildFile; fileRef = 2CC066DA2E789ECB001D37C6 /* HistoryEntity.swift */; };
		2CC067792E789ECB001D37C6 /* OAuthAssistBanner.swift in Sources */ = {isa = PBXBuildFile; fileRef = 2CC0669A2E789ECB001D37C6 /* OAuthAssistBanner.swift */; };
		2CC0677A2E789ECB001D37C6 /* SpaceTab.swift in Sources */ = {isa = PBXBuildFile; fileRef = 2CC0668C2E789ECB001D37C6 /* SpaceTab.swift */; };
		2CC0677B2E789ECB001D37C6 /* MiniCommandPaletteView.swift in Sources */ = {isa = PBXBuildFile; fileRef = 2CC066562E789ECB001D37C6 /* MiniCommandPaletteView.swift */; };
		2CC0677C2E789ECB001D37C6 /* RefreshButton.swift in Sources */ = {isa = PBXBuildFile; fileRef = 2CC066802E789ECB001D37C6 /* RefreshButton.swift */; };
		2CC0677D2E789ECB001D37C6 /* GradientInterpolation.swift in Sources */ = {isa = PBXBuildFile; fileRef = 2CC0671F2E789ECB001D37C6 /* GradientInterpolation.swift */; };
		2CC0677E2E789ECB001D37C6 /* SearchSymbol.m in Sources */ = {isa = PBXBuildFile; fileRef = 2CC067112E789ECB001D37C6 /* SearchSymbol.m */; };
		2CC0677F2E789ECB001D37C6 /* ProfileEntity.swift in Sources */ = {isa = PBXBuildFile; fileRef = 2CC066DD2E789ECB001D37C6 /* ProfileEntity.swift */; };
		2CC067802E789ECB001D37C6 /* ForceArrowCursorView.swift in Sources */ = {isa = PBXBuildFile; fileRef = 2CC0671E2E789ECB001D37C6 /* ForceArrowCursorView.swift */; };
		2CC067812E789ECB001D37C6 /* PulseButton.swift in Sources */ = {isa = PBXBuildFile; fileRef = 2CC0666D2E789ECB001D37C6 /* PulseButton.swift */; };
		2CC067822E789ECB001D37C6 /* Tab.swift in Sources */ = {isa = PBXBuildFile; fileRef = 2CC066E62E789ECB001D37C6 /* Tab.swift */; };
		2CC067832E789ECB001D37C6 /* ProfileRowView.swift in Sources */ = {isa = PBXBuildFile; fileRef = 2CC066782E789ECB001D37C6 /* ProfileRowView.swift */; };
		2CC067842E789ECB001D37C6 /* syn.c in Sources */ = {isa = PBXBuildFile; fileRef = 2CC066F62E789ECB001D37C6 /* syn.c */; };
		2CC067852E789ECB001D37C6 /* URLBarView.swift in Sources */ = {isa = PBXBuildFile; fileRef = 2CC066982E789ECB001D37C6 /* URLBarView.swift */; };
		2CC067862E789ECB001D37C6 /* TabTableView.swift in Sources */ = {isa = PBXBuildFile; fileRef = 2CC0663D2E789ECB001D37C6 /* TabTableView.swift */; };
		2CC067872E789ECB001D37C6 /* SettingsManagerUtils.swift in Sources */ = {isa = PBXBuildFile; fileRef = 2CC066CA2E789ECB001D37C6 /* SettingsManagerUtils.swift */; };
		2CC067882E789ECB001D37C6 /* TabsModel.swift in Sources */ = {isa = PBXBuildFile; fileRef = 2CC066E72E789ECB001D37C6 /* TabsModel.swift */; };
		2CC067892E789ECB001D37C6 /* PasteboardTypes.swift in Sources */ = {isa = PBXBuildFile; fileRef = 2CC067202E789ECB001D37C6 /* PasteboardTypes.swift */; };
		2CC0678A2E789ECB001D37C6 /* TabCollectionViewItem.swift in Sources */ = {isa = PBXBuildFile; fileRef = 2CC0663C2E789ECB001D37C6 /* TabCollectionViewItem.swift */; };
		2CC0678B2E789ECB001D37C6 /* DragDropPreview.swift in Sources */ = {isa = PBXBuildFile; fileRef = 2CC0665B2E789ECB001D37C6 /* DragDropPreview.swift */; };
		2CC0678C2E789ECB001D37C6 /* CacheManagementView.swift in Sources */ = {isa = PBXBuildFile; fileRef = 2CC066722E789ECB001D37C6 /* CacheManagementView.swift */; };
		2CC0678D2E789ECB001D37C6 /* ExtensionModels.swift in Sources */ = {isa = PBXBuildFile; fileRef = 2CC066D82E789ECB001D37C6 /* ExtensionModels.swift */; };
		2CC0678E2E789ECB001D37C6 /* PrivacySettingsView.swift in Sources */ = {isa = PBXBuildFile; fileRef = 2CC066762E789ECB001D37C6 /* PrivacySettingsView.swift */; };
		2CC0678F2E789ECB001D37C6 /* GradientCanvasEditor.swift in Sources */ = {isa = PBXBuildFile; fileRef = 2CC0664A2E789ECB001D37C6 /* GradientCanvasEditor.swift */; };
		2CC067902E789ECB001D37C6 /* NewTabButton.swift in Sources */ = {isa = PBXBuildFile; fileRef = 2CC066932E789ECB001D37C6 /* NewTabButton.swift */; };
		2CC067912E789ECB001D37C6 /* SpaceGradient.swift in Sources */ = {isa = PBXBuildFile; fileRef = 2CC066E32E789ECB001D37C6 /* SpaceGradient.swift */; };
		2CC067922E789ECB001D37C6 /* SpacesList.swift in Sources */ = {isa = PBXBuildFile; fileRef = 2CC066872E789ECB001D37C6 /* SpacesList.swift */; };
		2CC067932E789ECB001D37C6 /* SimpleDnD.swift in Sources */ = {isa = PBXBuildFile; fileRef = 2CC066602E789ECB001D37C6 /* SimpleDnD.swift */; };
		2CC067942E789ECB001D37C6 /* ExtensionActionView.swift in Sources */ = {isa = PBXBuildFile; fileRef = 2CC066642E789ECB001D37C6 /* ExtensionActionView.swift */; };
		2CC067952E789ECB001D37C6 /* MuteableWKWebView.m in Sources */ = {isa = PBXBuildFile; fileRef = 2CC0670E2E789ECB001D37C6 /* MuteableWKWebView.m */; };
		2CC067962E789ECB001D37C6 /* NavButtonsView.swift in Sources */ = {isa = PBXBuildFile; fileRef = 2CC0667F2E789ECB001D37C6 /* NavButtonsView.swift */; };
		2CC067972E789ECB001D37C6 /* HTSymbolHook.m in Sources */ = {isa = PBXBuildFile; fileRef = 2CC067052E789ECB001D37C6 /* HTSymbolHook.m */; };
		2CC067982E789ECB001D37C6 /* TabManager.swift in Sources */ = {isa = PBXBuildFile; fileRef = 2CC066CE2E789ECB001D37C6 /* TabManager.swift */; };
		2CC067992E789ECB001D37C6 /* ProfileDeleteConfirmationDialog.swift in Sources */ = {isa = PBXBuildFile; fileRef = 2CC066AA2E789ECB001D37C6 /* ProfileDeleteConfirmationDialog.swift */; };
		2CC0679A2E789ECB001D37C6 /* udis86.c in Sources */ = {isa = PBXBuildFile; fileRef = 2CC066FB2E789ECB001D37C6 /* udis86.c */; };
		2CC0679B2E789ECB001D37C6 /* GradientEditorView.swift in Sources */ = {isa = PBXBuildFile; fileRef = 2CC0664B2E789ECB001D37C6 /* GradientEditorView.swift */; };
		2CC0679C2E789ECB001D37C6 /* DownloadManager.swift in Sources */ = {isa = PBXBuildFile; fileRef = 2CC066B12E789ECB001D37C6 /* DownloadManager.swift */; };
		2CC0679D2E789ECB001D37C6 /* TransparencySlider.swift in Sources */ = {isa = PBXBuildFile; fileRef = 2CC066502E789ECB001D37C6 /* TransparencySlider.swift */; };
		2CC0679E2E789ECB001D37C6 /* ExtensionUtils.swift in Sources */ = {isa = PBXBuildFile; fileRef = 2CC0671D2E789ECB001D37C6 /* ExtensionUtils.swift */; };
		2CC0679F2E789ECB001D37C6 /* itab.c in Sources */ = {isa = PBXBuildFile; fileRef = 2CC066F42E789ECB001D37C6 /* itab.c */; };
		2CC067A02E789ECB001D37C6 /* DialogView.swift in Sources */ = {isa = PBXBuildFile; fileRef = 2CC066592E789ECB001D37C6 /* DialogView.swift */; };
		2CC067A12E789ECB001D37C6 /* PinnedTabView.swift in Sources */ = {isa = PBXBuildFile; fileRef = 2CC066852E789ECB001D37C6 /* PinnedTabView.swift */; };
		2CC067A22E789ECB001D37C6 /* GrainSlider.swift in Sources */ = {isa = PBXBuildFile; fileRef = 2CC0664F2E789ECB001D37C6 /* GrainSlider.swift */; };
		2CC067A32E789ECB001D37C6 /* PinnedGrid.swift in Sources */ = {isa = PBXBuildFile; fileRef = 2CC066842E789ECB001D37C6 /* PinnedGrid.swift */; };
		2CC067A42E789ECB001D37C6 /* SettingsUtils.swift in Sources */ = {isa = PBXBuildFile; fileRef = 2CC0667A2E789ECB001D37C6 /* SettingsUtils.swift */; };
		2CC067A52E789ECB001D37C6 /* CookieManagementView.swift in Sources */ = {isa = PBXBuildFile; fileRef = 2CC066742E789ECB001D37C6 /* CookieManagementView.swift */; };
		2CC067A62E789ECB001D37C6 /* ProfileRenameDialog.swift in Sources */ = {isa = PBXBuildFile; fileRef = 2CC066AB2E789ECB001D37C6 /* ProfileRenameDialog.swift */; };
		2CC067A72E789ECB001D37C6 /* SplitViewManager.swift in Sources */ = {isa = PBXBuildFile; fileRef = 2CC066CC2E789ECB001D37C6 /* SplitViewManager.swift */; };
		2CC067A82E789ECB001D37C6 /* SpaceProfileBadge.swift in Sources */ = {isa = PBXBuildFile; fileRef = 2CC0668A2E789ECB001D37C6 /* SpaceProfileBadge.swift */; };
		2CC067A92E789ECB001D37C6 /* CommandPaletteSuggestionView.swift in Sources */ = {isa = PBXBuildFile; fileRef = 2CC066522E789ECB001D37C6 /* CommandPaletteSuggestionView.swift */; };
		2CC067AA2E789ECB001D37C6 /* GradientNode.swift in Sources */ = {isa = PBXBuildFile; fileRef = 2CC066E12E789ECB001D37C6 /* GradientNode.swift */; };
		2CC067AB2E789ECB001D37C6 /* GradientColorManager.swift in Sources */ = {isa = PBXBuildFile; fileRef = 2CC066BC2E789ECB001D37C6 /* GradientColorManager.swift */; };
		2CC067AC2E789ECB001D37C6 /* SplitTabRow.swift in Sources */ = {isa = PBXBuildFile; fileRef = 2CC0668F2E789ECB001D37C6 /* SplitTabRow.swift */; };
		2CC067AD2E789ECB001D37C6 /* BrowserManager.swift in Sources */ = {isa = PBXBuildFile; fileRef = 2CC066A32E789ECB001D37C6 /* BrowserManager.swift */; };
		2CC067AE2E789ECB001D37C6 /* DitheringUtils.swift in Sources */ = {isa = PBXBuildFile; fileRef = 2CC0671B2E789ECB001D37C6 /* DitheringUtils.swift */; };
		2CC067AF2E789ECB001D37C6 /* GradientNodePicker.swift in Sources */ = {isa = PBXBuildFile; fileRef = 2CC0664C2E789ECB001D37C6 /* GradientNodePicker.swift */; };
		2CC067B02E789ECB001D37C6 /* MiniWindowWebView.swift in Sources */ = {isa = PBXBuildFile; fileRef = 2CC0666B2E789ECB001D37C6 /* MiniWindowWebView.swift */; };
		2CC067B12E789ECB001D37C6 /* DragEnabledSidebarView.swift in Sources */ = {isa = PBXBuildFile; fileRef = 2CC0665C2E789ECB001D37C6 /* DragEnabledSidebarView.swift */; };
		2CC067B22E789ECB001D37C6 /* decode.c in Sources */ = {isa = PBXBuildFile; fileRef = 2CC066EF2E789ECB001D37C6 /* decode.c */; };
		2CC067B32E789ECB001D37C6 /* SidebarDropSupport.swift in Sources */ = {isa = PBXBuildFile; fileRef = 2CC0665F2E789ECB001D37C6 /* SidebarDropSupport.swift */; };
		2CC067B42E789ECB001D37C6 /* MiniWindowToolbar.swift in Sources */ = {isa = PBXBuildFile; fileRef = 2CC0666A2E789ECB001D37C6 /* MiniWindowToolbar.swift */; };
		2CC067B52E789ECB001D37C6 /* CacheDetailsView.swift in Sources */ = {isa = PBXBuildFile; fileRef = 2CC066712E789ECB001D37C6 /* CacheDetailsView.swift */; };
		2CC067B62E789ECB001D37C6 /* HistorySuggestionItem.swift in Sources */ = {isa = PBXBuildFile; fileRef = 2CC066552E789ECB001D37C6 /* HistorySuggestionItem.swift */; };
		2CC067B72E789ECB001D37C6 /* TabSuggestionItem.swift in Sources */ = {isa = PBXBuildFile; fileRef = 2CC066572E789ECB001D37C6 /* TabSuggestionItem.swift */; };
		2CC067B82E789ECB001D37C6 /* SearchManager.swift in Sources */ = {isa = PBXBuildFile; fileRef = 2CC066C62E789ECB001D37C6 /* SearchManager.swift */; };
		2CC067B92E789ECB001D37C6 /* getPage.c in Sources */ = {isa = PBXBuildFile; fileRef = 2CC067092E789ECB001D37C6 /* getPage.c */; };
		2CC067BA2E789ECB001D37C6 /* CommandPaletteView.swift in Sources */ = {isa = PBXBuildFile; fileRef = 2CC066532E789ECB001D37C6 /* CommandPaletteView.swift */; };
		2CC067BB2E789ECB001D37C6 /* PulseTextField.swift in Sources */ = {isa = PBXBuildFile; fileRef = 2CC0666F2E789ECB001D37C6 /* PulseTextField.swift */; };
		2CC067BC2E789ECB001D37C6 /* SpaceTittle.swift in Sources */ = {isa = PBXBuildFile; fileRef = 2CC0668D2E789ECB001D37C6 /* SpaceTittle.swift */; };
		2CC067BD2E789ECB001D37C6 /* NookApp.swift in Sources */ = {isa = PBXBuildFile; fileRef = 2CC067282E789ECB001D37C6 /* NookApp.swift */; };
		2CC067BE2E789ECB001D37C6 /* GradientPreview.swift in Sources */ = {isa = PBXBuildFile; fileRef = 2CC0664D2E789ECB001D37C6 /* GradientPreview.swift */; };
		2CC067BF2E789ECB001D37C6 /* CookieModels.swift in Sources */ = {isa = PBXBuildFile; fileRef = 2CC066D62E789ECB001D37C6 /* CookieModels.swift */; };
		2CC067C02E789ECB001D37C6 /* SettingsManager.swift in Sources */ = {isa = PBXBuildFile; fileRef = 2CC066C92E789ECB001D37C6 /* SettingsManager.swift */; };
		2CC067C12E789ECB001D37C6 /* SidebarView.swift in Sources */ = {isa = PBXBuildFile; fileRef = 2CC066962E789ECB001D37C6 /* SidebarView.swift */; };
		2CC067C22E789ECB001D37C6 /* TabCompositorView.swift in Sources */ = {isa = PBXBuildFile; fileRef = 2CC066422E789ECB001D37C6 /* TabCompositorView.swift */; };
		2CC067C32E789ECB001D37C6 /* SettingsDialog.swift in Sources */ = {isa = PBXBuildFile; fileRef = 2CC066AC2E789ECB001D37C6 /* SettingsDialog.swift */; };
		2CC067C42E789ECB001D37C6 /* Space.swift in Sources */ = {isa = PBXBuildFile; fileRef = 2CC066E22E789ECB001D37C6 /* Space.swift */; };
		2CC067C52E789ECB001D37C6 /* Assets.xcassets in Resources */ = {isa = PBXBuildFile; fileRef = 2CC067232E789ECB001D37C6 /* Assets.xcassets */; };
		2CC067C62E789ECB001D37C6 /* .gitignore in Resources */ = {isa = PBXBuildFile; fileRef = 2CC066FD2E789ECB001D37C6 /* .gitignore */; };
		2CC067C82E789ECB001D37C6 /* Rakefile in Resources */ = {isa = PBXBuildFile; fileRef = 2CC067002E789ECB001D37C6 /* Rakefile */; };
		2CC067CA2E789ECB001D37C6 /* Info.plist in Resources */ = {isa = PBXBuildFile; fileRef = 2CC0670A2E789ECB001D37C6 /* Info.plist */; };
		2CC067CB2E789ECB001D37C6 /* README.markdown in Resources */ = {isa = PBXBuildFile; fileRef = 2CC067012E789ECB001D37C6 /* README.markdown */; };
		2CC067CC2E789ECB001D37C6 /* README.md in Resources */ = {isa = PBXBuildFile; fileRef = 2CC067062E789ECB001D37C6 /* README.md */; };
		552E742C758115FEBA7189D8 /* AuthenticationManager.swift in Sources */ = {isa = PBXBuildFile; fileRef = EA35A0AE48F7A45FAD44575D /* AuthenticationManager.swift */; };
		7FAFC5DA2E3ADDCD009D7DC4 /* FaviconFinder in Frameworks */ = {isa = PBXBuildFile; productRef = 7FAFC5D92E3ADDCD009D7DC4 /* FaviconFinder */; };
/* End PBXBuildFile section */

/* Begin PBXFileReference section */
		2C05165E2E7B447E0038ADBE /* FindManager.swift */ = {isa = PBXFileReference; lastKnownFileType = sourcecode.swift; path = FindManager.swift; sourceTree = "<group>"; };
		2C0516612E7B44990038ADBE /* FindBarView.swift */ = {isa = PBXFileReference; lastKnownFileType = sourcecode.swift; path = FindBarView.swift; sourceTree = "<group>"; };
		2C0516642E7B6C510038ADBE /* BasicAuthCredentialStore.swift */ = {isa = PBXFileReference; lastKnownFileType = sourcecode.swift; path = BasicAuthCredentialStore.swift; sourceTree = "<group>"; };
		2C0516662E7B6C750038ADBE /* BasicAuthDialog.swift */ = {isa = PBXFileReference; lastKnownFileType = sourcecode.swift; path = BasicAuthDialog.swift; sourceTree = "<group>"; };
		2C0516682E7C85C10038ADBE /* BrowserWindowState.swift */ = {isa = PBXFileReference; lastKnownFileType = sourcecode.swift; path = BrowserWindowState.swift; sourceTree = "<group>"; };
		2CC066382E789ECB001D37C6 /* TabListAdapter.swift */ = {isa = PBXFileReference; lastKnownFileType = sourcecode.swift; path = TabListAdapter.swift; sourceTree = "<group>"; };
		2CC0663A2E789ECB001D37C6 /* TabCollectionView.swift */ = {isa = PBXFileReference; lastKnownFileType = sourcecode.swift; path = TabCollectionView.swift; sourceTree = "<group>"; };
		2CC0663B2E789ECB001D37C6 /* TabCollectionView_Previews.swift */ = {isa = PBXFileReference; lastKnownFileType = sourcecode.swift; path = TabCollectionView_Previews.swift; sourceTree = "<group>"; };
		2CC0663C2E789ECB001D37C6 /* TabCollectionViewItem.swift */ = {isa = PBXFileReference; lastKnownFileType = sourcecode.swift; path = TabCollectionViewItem.swift; sourceTree = "<group>"; };
		2CC0663D2E789ECB001D37C6 /* TabTableView.swift */ = {isa = PBXFileReference; lastKnownFileType = sourcecode.swift; path = TabTableView.swift; sourceTree = "<group>"; };
		2CC0663E2E789ECB001D37C6 /* TabTableView_Previews.swift */ = {isa = PBXFileReference; lastKnownFileType = sourcecode.swift; path = TabTableView_Previews.swift; sourceTree = "<group>"; };
		2CC066402E789ECB001D37C6 /* SpaceGradientBackgroundView.swift */ = {isa = PBXFileReference; lastKnownFileType = sourcecode.swift; path = SpaceGradientBackgroundView.swift; sourceTree = "<group>"; };
		2CC066412E789ECB001D37C6 /* SplitDropCaptureView.swift */ = {isa = PBXFileReference; lastKnownFileType = sourcecode.swift; path = SplitDropCaptureView.swift; sourceTree = "<group>"; };
		2CC066422E789ECB001D37C6 /* TabCompositorView.swift */ = {isa = PBXFileReference; lastKnownFileType = sourcecode.swift; path = TabCompositorView.swift; sourceTree = "<group>"; };
		2CC066432E789ECB001D37C6 /* WindowBackgroundView.swift */ = {isa = PBXFileReference; lastKnownFileType = sourcecode.swift; path = WindowBackgroundView.swift; sourceTree = "<group>"; };
		2CC066442E789ECB001D37C6 /* WindowView.swift */ = {isa = PBXFileReference; lastKnownFileType = sourcecode.swift; path = WindowView.swift; sourceTree = "<group>"; };
		2CC066472E789ECB001D37C6 /* AngleDial.swift */ = {isa = PBXFileReference; lastKnownFileType = sourcecode.swift; path = AngleDial.swift; sourceTree = "<group>"; };
		2CC066482E789ECB001D37C6 /* ColorPickerView.swift */ = {isa = PBXFileReference; lastKnownFileType = sourcecode.swift; path = ColorPickerView.swift; sourceTree = "<group>"; };
		2CC066492E789ECB001D37C6 /* ColorSwatchRowView.swift */ = {isa = PBXFileReference; lastKnownFileType = sourcecode.swift; path = ColorSwatchRowView.swift; sourceTree = "<group>"; };
		2CC0664A2E789ECB001D37C6 /* GradientCanvasEditor.swift */ = {isa = PBXFileReference; lastKnownFileType = sourcecode.swift; path = GradientCanvasEditor.swift; sourceTree = "<group>"; };
		2CC0664B2E789ECB001D37C6 /* GradientEditorView.swift */ = {isa = PBXFileReference; lastKnownFileType = sourcecode.swift; path = GradientEditorView.swift; sourceTree = "<group>"; };
		2CC0664C2E789ECB001D37C6 /* GradientNodePicker.swift */ = {isa = PBXFileReference; lastKnownFileType = sourcecode.swift; path = GradientNodePicker.swift; sourceTree = "<group>"; };
		2CC0664D2E789ECB001D37C6 /* GradientPreview.swift */ = {isa = PBXFileReference; lastKnownFileType = sourcecode.swift; path = GradientPreview.swift; sourceTree = "<group>"; };
		2CC0664E2E789ECB001D37C6 /* GrainDial.swift */ = {isa = PBXFileReference; lastKnownFileType = sourcecode.swift; path = GrainDial.swift; sourceTree = "<group>"; };
		2CC0664F2E789ECB001D37C6 /* GrainSlider.swift */ = {isa = PBXFileReference; lastKnownFileType = sourcecode.swift; path = GrainSlider.swift; sourceTree = "<group>"; };
		2CC066502E789ECB001D37C6 /* TransparencySlider.swift */ = {isa = PBXFileReference; lastKnownFileType = sourcecode.swift; path = TransparencySlider.swift; sourceTree = "<group>"; };
		2CC066522E789ECB001D37C6 /* CommandPaletteSuggestionView.swift */ = {isa = PBXFileReference; lastKnownFileType = sourcecode.swift; path = CommandPaletteSuggestionView.swift; sourceTree = "<group>"; };
		2CC066532E789ECB001D37C6 /* CommandPaletteView.swift */ = {isa = PBXFileReference; lastKnownFileType = sourcecode.swift; path = CommandPaletteView.swift; sourceTree = "<group>"; };
		2CC066542E789ECB001D37C6 /* GenericSuggestionItem.swift */ = {isa = PBXFileReference; lastKnownFileType = sourcecode.swift; path = GenericSuggestionItem.swift; sourceTree = "<group>"; };
		2CC066552E789ECB001D37C6 /* HistorySuggestionItem.swift */ = {isa = PBXFileReference; lastKnownFileType = sourcecode.swift; path = HistorySuggestionItem.swift; sourceTree = "<group>"; };
		2CC066562E789ECB001D37C6 /* MiniCommandPaletteView.swift */ = {isa = PBXFileReference; lastKnownFileType = sourcecode.swift; path = MiniCommandPaletteView.swift; sourceTree = "<group>"; };
		2CC066572E789ECB001D37C6 /* TabSuggestionItem.swift */ = {isa = PBXFileReference; lastKnownFileType = sourcecode.swift; path = TabSuggestionItem.swift; sourceTree = "<group>"; };
		2CC066592E789ECB001D37C6 /* DialogView.swift */ = {isa = PBXFileReference; lastKnownFileType = sourcecode.swift; path = DialogView.swift; sourceTree = "<group>"; };
		2CC0665B2E789ECB001D37C6 /* DragDropPreview.swift */ = {isa = PBXFileReference; lastKnownFileType = sourcecode.swift; path = DragDropPreview.swift; sourceTree = "<group>"; };
		2CC0665C2E789ECB001D37C6 /* DragEnabledSidebarView.swift */ = {isa = PBXFileReference; lastKnownFileType = sourcecode.swift; path = DragEnabledSidebarView.swift; sourceTree = "<group>"; };
		2CC0665D2E789ECB001D37C6 /* DraggableTabView.swift */ = {isa = PBXFileReference; lastKnownFileType = sourcecode.swift; path = DraggableTabView.swift; sourceTree = "<group>"; };
		2CC0665E2E789ECB001D37C6 /* InsertionLineView.swift */ = {isa = PBXFileReference; lastKnownFileType = sourcecode.swift; path = InsertionLineView.swift; sourceTree = "<group>"; };
		2CC0665F2E789ECB001D37C6 /* SidebarDropSupport.swift */ = {isa = PBXFileReference; lastKnownFileType = sourcecode.swift; path = SidebarDropSupport.swift; sourceTree = "<group>"; };
		2CC066602E789ECB001D37C6 /* SimpleDnD.swift */ = {isa = PBXFileReference; lastKnownFileType = sourcecode.swift; path = SimpleDnD.swift; sourceTree = "<group>"; };
		2CC066612E789ECB001D37C6 /* SimpleDragPreview.swift */ = {isa = PBXFileReference; lastKnownFileType = sourcecode.swift; path = SimpleDragPreview.swift; sourceTree = "<group>"; };
		2CC066622E789ECB001D37C6 /* TabDragContainerView.swift */ = {isa = PBXFileReference; lastKnownFileType = sourcecode.swift; path = TabDragContainerView.swift; sourceTree = "<group>"; };
		2CC066642E789ECB001D37C6 /* ExtensionActionView.swift */ = {isa = PBXFileReference; lastKnownFileType = sourcecode.swift; path = ExtensionActionView.swift; sourceTree = "<group>"; };
		2CC066652E789ECB001D37C6 /* ExtensionPermissionView.swift */ = {isa = PBXFileReference; lastKnownFileType = sourcecode.swift; path = ExtensionPermissionView.swift; sourceTree = "<group>"; };
		2CC066662E789ECB001D37C6 /* PersistentPopover.swift */ = {isa = PBXFileReference; lastKnownFileType = sourcecode.swift; path = PersistentPopover.swift; sourceTree = "<group>"; };
		2CC066672E789ECB001D37C6 /* PopupConsoleWindow.swift */ = {isa = PBXFileReference; lastKnownFileType = sourcecode.swift; path = PopupConsoleWindow.swift; sourceTree = "<group>"; };
		2CC066692E789ECB001D37C6 /* MiniWindowButtonStyle.swift */ = {isa = PBXFileReference; lastKnownFileType = sourcecode.swift; path = MiniWindowButtonStyle.swift; sourceTree = "<group>"; };
		2CC0666A2E789ECB001D37C6 /* MiniWindowToolbar.swift */ = {isa = PBXFileReference; lastKnownFileType = sourcecode.swift; path = MiniWindowToolbar.swift; sourceTree = "<group>"; };
		2CC0666B2E789ECB001D37C6 /* MiniWindowWebView.swift */ = {isa = PBXFileReference; lastKnownFileType = sourcecode.swift; path = MiniWindowWebView.swift; sourceTree = "<group>"; };
		2CC0666D2E789ECB001D37C6 /* PulseButton.swift */ = {isa = PBXFileReference; lastKnownFileType = sourcecode.swift; path = PulseButton.swift; sourceTree = "<group>"; };
		2CC0666F2E789ECB001D37C6 /* PulseTextField.swift */ = {isa = PBXFileReference; lastKnownFileType = sourcecode.swift; path = PulseTextField.swift; sourceTree = "<group>"; };
		2CC066712E789ECB001D37C6 /* CacheDetailsView.swift */ = {isa = PBXFileReference; lastKnownFileType = sourcecode.swift; path = CacheDetailsView.swift; sourceTree = "<group>"; };
		2CC066722E789ECB001D37C6 /* CacheManagementView.swift */ = {isa = PBXFileReference; lastKnownFileType = sourcecode.swift; path = CacheManagementView.swift; sourceTree = "<group>"; };
		2CC066732E789ECB001D37C6 /* CookieDetailsView.swift */ = {isa = PBXFileReference; lastKnownFileType = sourcecode.swift; path = CookieDetailsView.swift; sourceTree = "<group>"; };
		2CC066742E789ECB001D37C6 /* CookieManagementView.swift */ = {isa = PBXFileReference; lastKnownFileType = sourcecode.swift; path = CookieManagementView.swift; sourceTree = "<group>"; };
		2CC066762E789ECB001D37C6 /* PrivacySettingsView.swift */ = {isa = PBXFileReference; lastKnownFileType = sourcecode.swift; path = PrivacySettingsView.swift; sourceTree = "<group>"; };
		2CC066772E789ECB001D37C6 /* ProfilePickerView.swift */ = {isa = PBXFileReference; lastKnownFileType = sourcecode.swift; path = ProfilePickerView.swift; sourceTree = "<group>"; };
		2CC066782E789ECB001D37C6 /* ProfileRowView.swift */ = {isa = PBXFileReference; lastKnownFileType = sourcecode.swift; path = ProfileRowView.swift; sourceTree = "<group>"; };
		2CC066792E789ECB001D37C6 /* SettingsTabBar.swift */ = {isa = PBXFileReference; lastKnownFileType = sourcecode.swift; path = SettingsTabBar.swift; sourceTree = "<group>"; };
		2CC0667A2E789ECB001D37C6 /* SettingsUtils.swift */ = {isa = PBXFileReference; lastKnownFileType = sourcecode.swift; path = SettingsUtils.swift; sourceTree = "<group>"; };
		2CC0667B2E789ECB001D37C6 /* SettingsView.swift */ = {isa = PBXFileReference; lastKnownFileType = sourcecode.swift; path = SettingsView.swift; sourceTree = "<group>"; };
		2CC0667D2E789ECB001D37C6 /* ControlButtons.swift */ = {isa = PBXFileReference; lastKnownFileType = sourcecode.swift; path = ControlButtons.swift; sourceTree = "<group>"; };
		2CC0667E2E789ECB001D37C6 /* NavButton.swift */ = {isa = PBXFileReference; lastKnownFileType = sourcecode.swift; path = NavButton.swift; sourceTree = "<group>"; };
		2CC0667F2E789ECB001D37C6 /* NavButtonsView.swift */ = {isa = PBXFileReference; lastKnownFileType = sourcecode.swift; path = NavButtonsView.swift; sourceTree = "<group>"; };
		2CC066802E789ECB001D37C6 /* RefreshButton.swift */ = {isa = PBXFileReference; lastKnownFileType = sourcecode.swift; path = RefreshButton.swift; sourceTree = "<group>"; };
		2CC066822E789ECB001D37C6 /* EssentialsGridLayout.swift */ = {isa = PBXFileReference; lastKnownFileType = sourcecode.swift; path = EssentialsGridLayout.swift; sourceTree = "<group>"; };
		2CC066832E789ECB001D37C6 /* EssentialTabsScrollView.swift */ = {isa = PBXFileReference; lastKnownFileType = sourcecode.swift; path = EssentialTabsScrollView.swift; sourceTree = "<group>"; };
		2CC066842E789ECB001D37C6 /* PinnedGrid.swift */ = {isa = PBXFileReference; lastKnownFileType = sourcecode.swift; path = PinnedGrid.swift; sourceTree = "<group>"; };
		2CC066852E789ECB001D37C6 /* PinnedTabView.swift */ = {isa = PBXFileReference; lastKnownFileType = sourcecode.swift; path = PinnedTabView.swift; sourceTree = "<group>"; };
		2CC066872E789ECB001D37C6 /* SpacesList.swift */ = {isa = PBXFileReference; lastKnownFileType = sourcecode.swift; path = SpacesList.swift; sourceTree = "<group>"; };
		2CC066882E789ECB001D37C6 /* SpacesListItem.swift */ = {isa = PBXFileReference; lastKnownFileType = sourcecode.swift; path = SpacesListItem.swift; sourceTree = "<group>"; };
		2CC0668A2E789ECB001D37C6 /* SpaceProfileBadge.swift */ = {isa = PBXFileReference; lastKnownFileType = sourcecode.swift; path = SpaceProfileBadge.swift; sourceTree = "<group>"; };
		2CC0668B2E789ECB001D37C6 /* SpaceSeparator.swift */ = {isa = PBXFileReference; lastKnownFileType = sourcecode.swift; path = SpaceSeparator.swift; sourceTree = "<group>"; };
		2CC0668C2E789ECB001D37C6 /* SpaceTab.swift */ = {isa = PBXFileReference; lastKnownFileType = sourcecode.swift; path = SpaceTab.swift; sourceTree = "<group>"; };
		2CC0668D2E789ECB001D37C6 /* SpaceTittle.swift */ = {isa = PBXFileReference; lastKnownFileType = sourcecode.swift; path = SpaceTittle.swift; sourceTree = "<group>"; };
		2CC0668E2E789ECB001D37C6 /* SpaceView.swift */ = {isa = PBXFileReference; lastKnownFileType = sourcecode.swift; path = SpaceView.swift; sourceTree = "<group>"; };
		2CC0668F2E789ECB001D37C6 /* SplitTabRow.swift */ = {isa = PBXFileReference; lastKnownFileType = sourcecode.swift; path = SplitTabRow.swift; sourceTree = "<group>"; };
		2CC066912E789ECB001D37C6 /* FallbackDropBelowEssentialsModifier.swift */ = {isa = PBXFileReference; lastKnownFileType = sourcecode.swift; path = FallbackDropBelowEssentialsModifier.swift; sourceTree = "<group>"; };
		2CC066932E789ECB001D37C6 /* NewTabButton.swift */ = {isa = PBXFileReference; lastKnownFileType = sourcecode.swift; path = NewTabButton.swift; sourceTree = "<group>"; };
		2CC066942E789ECB001D37C6 /* SidebarHoverOverlayView.swift */ = {isa = PBXFileReference; lastKnownFileType = sourcecode.swift; path = SidebarHoverOverlayView.swift; sourceTree = "<group>"; };
		2CC066952E789ECB001D37C6 /* SidebarResizeView.swift */ = {isa = PBXFileReference; lastKnownFileType = sourcecode.swift; path = SidebarResizeView.swift; sourceTree = "<group>"; };
		2CC066962E789ECB001D37C6 /* SidebarView.swift */ = {isa = PBXFileReference; lastKnownFileType = sourcecode.swift; path = SidebarView.swift; sourceTree = "<group>"; };
		2CC066972E789ECB001D37C6 /* URLBarFramePreferenceKey.swift */ = {isa = PBXFileReference; lastKnownFileType = sourcecode.swift; path = URLBarFramePreferenceKey.swift; sourceTree = "<group>"; };
		2CC066982E789ECB001D37C6 /* URLBarView.swift */ = {isa = PBXFileReference; lastKnownFileType = sourcecode.swift; path = URLBarView.swift; sourceTree = "<group>"; };
		2CC0669A2E789ECB001D37C6 /* OAuthAssistBanner.swift */ = {isa = PBXFileReference; lastKnownFileType = sourcecode.swift; path = OAuthAssistBanner.swift; sourceTree = "<group>"; };
		2CC0669B2E789ECB001D37C6 /* WebsitePopup.swift */ = {isa = PBXFileReference; lastKnownFileType = sourcecode.swift; path = WebsitePopup.swift; sourceTree = "<group>"; };
		2CC0669D2E789ECB001D37C6 /* EmptyWebsiteView.swift */ = {isa = PBXFileReference; lastKnownFileType = sourcecode.swift; path = EmptyWebsiteView.swift; sourceTree = "<group>"; };
		2CC0669E2E789ECB001D37C6 /* WebsiteLoadingIndicator.swift */ = {isa = PBXFileReference; lastKnownFileType = sourcecode.swift; path = WebsiteLoadingIndicator.swift; sourceTree = "<group>"; };
		2CC0669F2E789ECB001D37C6 /* WebsiteView.swift */ = {isa = PBXFileReference; lastKnownFileType = sourcecode.swift; path = WebsiteView.swift; sourceTree = "<group>"; };
		2CC066A02E789ECB001D37C6 /* WebView.swift */ = {isa = PBXFileReference; lastKnownFileType = sourcecode.swift; path = WebView.swift; sourceTree = "<group>"; };
		2CC066A32E789ECB001D37C6 /* BrowserManager.swift */ = {isa = PBXFileReference; lastKnownFileType = sourcecode.swift; path = BrowserManager.swift; sourceTree = "<group>"; };
		2CC066A52E789ECB001D37C6 /* CacheManager.swift */ = {isa = PBXFileReference; lastKnownFileType = sourcecode.swift; path = CacheManager.swift; sourceTree = "<group>"; };
		2CC066A72E789ECB001D37C6 /* CookieManager.swift */ = {isa = PBXFileReference; lastKnownFileType = sourcecode.swift; path = CookieManager.swift; sourceTree = "<group>"; };
		2CC066A92E789ECB001D37C6 /* ProfileCreationDialog.swift */ = {isa = PBXFileReference; lastKnownFileType = sourcecode.swift; path = ProfileCreationDialog.swift; sourceTree = "<group>"; };
		2CC066AA2E789ECB001D37C6 /* ProfileDeleteConfirmationDialog.swift */ = {isa = PBXFileReference; lastKnownFileType = sourcecode.swift; path = ProfileDeleteConfirmationDialog.swift; sourceTree = "<group>"; };
		2CC066AB2E789ECB001D37C6 /* ProfileRenameDialog.swift */ = {isa = PBXFileReference; lastKnownFileType = sourcecode.swift; path = ProfileRenameDialog.swift; sourceTree = "<group>"; };
		2CC066AC2E789ECB001D37C6 /* SettingsDialog.swift */ = {isa = PBXFileReference; lastKnownFileType = sourcecode.swift; path = SettingsDialog.swift; sourceTree = "<group>"; };
		2CC066AD2E789ECB001D37C6 /* SpaceCreationDialog.swift */ = {isa = PBXFileReference; lastKnownFileType = sourcecode.swift; path = SpaceCreationDialog.swift; sourceTree = "<group>"; };
		2CC066AF2E789ECB001D37C6 /* DialogManager.swift */ = {isa = PBXFileReference; lastKnownFileType = sourcecode.swift; path = DialogManager.swift; sourceTree = "<group>"; };
		2CC066B12E789ECB001D37C6 /* DownloadManager.swift */ = {isa = PBXFileReference; lastKnownFileType = sourcecode.swift; path = DownloadManager.swift; sourceTree = "<group>"; };
		2CC066B32E789ECB001D37C6 /* TabDragManager.swift */ = {isa = PBXFileReference; lastKnownFileType = sourcecode.swift; path = TabDragManager.swift; sourceTree = "<group>"; };
		2CC066B52E789ECB001D37C6 /* ExtensionBridge.swift */ = {isa = PBXFileReference; lastKnownFileType = sourcecode.swift; path = ExtensionBridge.swift; sourceTree = "<group>"; };
		2CC066B62E789ECB001D37C6 /* ExtensionManager.swift */ = {isa = PBXFileReference; lastKnownFileType = sourcecode.swift; path = ExtensionManager.swift; sourceTree = "<group>"; };
		2CC066B92E789ECB001D37C6 /* ExternalMiniWindowManager.swift */ = {isa = PBXFileReference; lastKnownFileType = sourcecode.swift; path = ExternalMiniWindowManager.swift; sourceTree = "<group>"; };
		2CC066BA2E789ECB001D37C6 /* MiniBrowserWindowView.swift */ = {isa = PBXFileReference; lastKnownFileType = sourcecode.swift; path = MiniBrowserWindowView.swift; sourceTree = "<group>"; };
		2CC066BC2E789ECB001D37C6 /* GradientColorManager.swift */ = {isa = PBXFileReference; lastKnownFileType = sourcecode.swift; path = GradientColorManager.swift; sourceTree = "<group>"; };
		2CC066BE2E789ECB001D37C6 /* HistoryManager.swift */ = {isa = PBXFileReference; lastKnownFileType = sourcecode.swift; path = HistoryManager.swift; sourceTree = "<group>"; };
		2CC066C02E789ECB001D37C6 /* HoverSidebarManager.swift */ = {isa = PBXFileReference; lastKnownFileType = sourcecode.swift; path = HoverSidebarManager.swift; sourceTree = "<group>"; };
		2CC066C22E789ECB001D37C6 /* TrackingProtectionManager.swift */ = {isa = PBXFileReference; lastKnownFileType = sourcecode.swift; path = TrackingProtectionManager.swift; sourceTree = "<group>"; };
		2CC066C42E789ECB001D37C6 /* ProfileManager.swift */ = {isa = PBXFileReference; lastKnownFileType = sourcecode.swift; path = ProfileManager.swift; sourceTree = "<group>"; };
		2CC066C62E789ECB001D37C6 /* SearchManager.swift */ = {isa = PBXFileReference; lastKnownFileType = sourcecode.swift; path = SearchManager.swift; sourceTree = "<group>"; };
		2CC066C72E789ECB001D37C6 /* Utils.swift */ = {isa = PBXFileReference; lastKnownFileType = sourcecode.swift; path = Utils.swift; sourceTree = "<group>"; };
		2CC066C92E789ECB001D37C6 /* SettingsManager.swift */ = {isa = PBXFileReference; lastKnownFileType = sourcecode.swift; path = SettingsManager.swift; sourceTree = "<group>"; };
		2CC066CA2E789ECB001D37C6 /* SettingsManagerUtils.swift */ = {isa = PBXFileReference; lastKnownFileType = sourcecode.swift; path = SettingsManagerUtils.swift; sourceTree = "<group>"; };
		2CC066CC2E789ECB001D37C6 /* SplitViewManager.swift */ = {isa = PBXFileReference; lastKnownFileType = sourcecode.swift; path = SplitViewManager.swift; sourceTree = "<group>"; };
		2CC066CE2E789ECB001D37C6 /* TabManager.swift */ = {isa = PBXFileReference; lastKnownFileType = sourcecode.swift; path = TabManager.swift; sourceTree = "<group>"; };
		2CC066D02E789ECB001D37C6 /* PiPManager.swift */ = {isa = PBXFileReference; lastKnownFileType = sourcecode.swift; path = PiPManager.swift; sourceTree = "<group>"; };
		2CC066D22E789ECB001D37C6 /* BrowserConfig.swift */ = {isa = PBXFileReference; lastKnownFileType = sourcecode.swift; path = BrowserConfig.swift; sourceTree = "<group>"; };
		2CC066D42E789ECB001D37C6 /* CacheModels.swift */ = {isa = PBXFileReference; lastKnownFileType = sourcecode.swift; path = CacheModels.swift; sourceTree = "<group>"; };
		2CC066D62E789ECB001D37C6 /* CookieModels.swift */ = {isa = PBXFileReference; lastKnownFileType = sourcecode.swift; path = CookieModels.swift; sourceTree = "<group>"; };
		2CC066D82E789ECB001D37C6 /* ExtensionModels.swift */ = {isa = PBXFileReference; lastKnownFileType = sourcecode.swift; path = ExtensionModels.swift; sourceTree = "<group>"; };
		2CC066DA2E789ECB001D37C6 /* HistoryEntity.swift */ = {isa = PBXFileReference; lastKnownFileType = sourcecode.swift; path = HistoryEntity.swift; sourceTree = "<group>"; };
		2CC066DC2E789ECB001D37C6 /* Profile.swift */ = {isa = PBXFileReference; lastKnownFileType = sourcecode.swift; path = Profile.swift; sourceTree = "<group>"; };
		2CC066DD2E789ECB001D37C6 /* ProfileEntity.swift */ = {isa = PBXFileReference; lastKnownFileType = sourcecode.swift; path = ProfileEntity.swift; sourceTree = "<group>"; };
		2CC066DF2E789ECB001D37C6 /* NewDocumentTarget.swift */ = {isa = PBXFileReference; lastKnownFileType = sourcecode.swift; path = NewDocumentTarget.swift; sourceTree = "<group>"; };
		2CC066E12E789ECB001D37C6 /* GradientNode.swift */ = {isa = PBXFileReference; lastKnownFileType = sourcecode.swift; path = GradientNode.swift; sourceTree = "<group>"; };
		2CC066E22E789ECB001D37C6 /* Space.swift */ = {isa = PBXFileReference; lastKnownFileType = sourcecode.swift; path = Space.swift; sourceTree = "<group>"; };
		2CC066E32E789ECB001D37C6 /* SpaceGradient.swift */ = {isa = PBXFileReference; lastKnownFileType = sourcecode.swift; path = SpaceGradient.swift; sourceTree = "<group>"; };
		2CC066E42E789ECB001D37C6 /* SpaceModels.swift */ = {isa = PBXFileReference; lastKnownFileType = sourcecode.swift; path = SpaceModels.swift; sourceTree = "<group>"; };
		2CC066E62E789ECB001D37C6 /* Tab.swift */ = {isa = PBXFileReference; lastKnownFileType = sourcecode.swift; path = Tab.swift; sourceTree = "<group>"; };
		2CC066E72E789ECB001D37C6 /* TabsModel.swift */ = {isa = PBXFileReference; lastKnownFileType = sourcecode.swift; path = TabsModel.swift; sourceTree = "<group>"; };
		2CC066EA2E789ECB001D37C6 /* TabListDataSource.swift */ = {isa = PBXFileReference; lastKnownFileType = sourcecode.swift; path = TabListDataSource.swift; sourceTree = "<group>"; };
		2CC066EE2E789ECB001D37C6 /* decode.h */ = {isa = PBXFileReference; lastKnownFileType = sourcecode.c.h; path = decode.h; sourceTree = "<group>"; };
		2CC066EF2E789ECB001D37C6 /* decode.c */ = {isa = PBXFileReference; lastKnownFileType = sourcecode.c.c; path = decode.c; sourceTree = "<group>"; };
		2CC066F02E789ECB001D37C6 /* extern.h */ = {isa = PBXFileReference; lastKnownFileType = sourcecode.c.h; path = extern.h; sourceTree = "<group>"; };
		2CC066F12E789ECB001D37C6 /* input.h */ = {isa = PBXFileReference; lastKnownFileType = sourcecode.c.h; path = input.h; sourceTree = "<group>"; };
		2CC066F22E789ECB001D37C6 /* input.c */ = {isa = PBXFileReference; lastKnownFileType = sourcecode.c.c; path = input.c; sourceTree = "<group>"; };
		2CC066F32E789ECB001D37C6 /* itab.h */ = {isa = PBXFileReference; lastKnownFileType = sourcecode.c.h; path = itab.h; sourceTree = "<group>"; };
		2CC066F42E789ECB001D37C6 /* itab.c */ = {isa = PBXFileReference; lastKnownFileType = sourcecode.c.c; path = itab.c; sourceTree = "<group>"; };
		2CC066F52E789ECB001D37C6 /* syn.h */ = {isa = PBXFileReference; lastKnownFileType = sourcecode.c.h; path = syn.h; sourceTree = "<group>"; };
		2CC066F62E789ECB001D37C6 /* syn.c */ = {isa = PBXFileReference; lastKnownFileType = sourcecode.c.c; path = syn.c; sourceTree = "<group>"; };
		2CC066F72E789ECB001D37C6 /* syn-att.c */ = {isa = PBXFileReference; lastKnownFileType = sourcecode.c.c; path = "syn-att.c"; sourceTree = "<group>"; };
		2CC066F82E789ECB001D37C6 /* syn-intel.c */ = {isa = PBXFileReference; lastKnownFileType = sourcecode.c.c; path = "syn-intel.c"; sourceTree = "<group>"; };
		2CC066F92E789ECB001D37C6 /* types.h */ = {isa = PBXFileReference; lastKnownFileType = sourcecode.c.h; path = types.h; sourceTree = "<group>"; };
		2CC066FA2E789ECB001D37C6 /* udint.h */ = {isa = PBXFileReference; lastKnownFileType = sourcecode.c.h; path = udint.h; sourceTree = "<group>"; };
		2CC066FB2E789ECB001D37C6 /* udis86.c */ = {isa = PBXFileReference; lastKnownFileType = sourcecode.c.c; path = udis86.c; sourceTree = "<group>"; };
		2CC066FD2E789ECB001D37C6 /* .gitignore */ = {isa = PBXFileReference; lastKnownFileType = text; path = .gitignore; sourceTree = "<group>"; };
		2CC066FE2E789ECB001D37C6 /* mach_override.h */ = {isa = PBXFileReference; lastKnownFileType = sourcecode.c.h; path = mach_override.h; sourceTree = "<group>"; };
		2CC066FF2E789ECB001D37C6 /* mach_override.c */ = {isa = PBXFileReference; lastKnownFileType = sourcecode.c.c; path = mach_override.c; sourceTree = "<group>"; };
		2CC067002E789ECB001D37C6 /* Rakefile */ = {isa = PBXFileReference; lastKnownFileType = text; path = Rakefile; sourceTree = "<group>"; };
		2CC067012E789ECB001D37C6 /* README.markdown */ = {isa = PBXFileReference; lastKnownFileType = net.daringfireball.markdown; path = README.markdown; sourceTree = "<group>"; };
		2CC067022E789ECB001D37C6 /* udis86.h */ = {isa = PBXFileReference; lastKnownFileType = sourcecode.c.h; path = udis86.h; sourceTree = "<group>"; };
		2CC067042E789ECB001D37C6 /* HTSymbolHook.h */ = {isa = PBXFileReference; lastKnownFileType = sourcecode.c.h; path = HTSymbolHook.h; sourceTree = "<group>"; };
		2CC067052E789ECB001D37C6 /* HTSymbolHook.m */ = {isa = PBXFileReference; lastKnownFileType = sourcecode.c.objc; path = HTSymbolHook.m; sourceTree = "<group>"; };
		2CC067082E789ECB001D37C6 /* getPage.h */ = {isa = PBXFileReference; lastKnownFileType = sourcecode.c.h; path = getPage.h; sourceTree = "<group>"; };
		2CC067092E789ECB001D37C6 /* getPage.c */ = {isa = PBXFileReference; lastKnownFileType = sourcecode.c.c; path = getPage.c; sourceTree = "<group>"; };
		2CC0670A2E789ECB001D37C6 /* Info.plist */ = {isa = PBXFileReference; lastKnownFileType = text.plist.xml; path = Info.plist; sourceTree = "<group>"; };
		2CC0670B2E789ECB001D37C6 /* MethodSwizzler.h */ = {isa = PBXFileReference; lastKnownFileType = sourcecode.c.h; path = MethodSwizzler.h; sourceTree = "<group>"; };
		2CC0670C2E789ECB001D37C6 /* MethodSwizzler.m */ = {isa = PBXFileReference; lastKnownFileType = sourcecode.c.objc; path = MethodSwizzler.m; sourceTree = "<group>"; };
		2CC0670D2E789ECB001D37C6 /* MuteableWKWebView.h */ = {isa = PBXFileReference; lastKnownFileType = sourcecode.c.h; path = MuteableWKWebView.h; sourceTree = "<group>"; };
		2CC0670E2E789ECB001D37C6 /* MuteableWKWebView.m */ = {isa = PBXFileReference; lastKnownFileType = sourcecode.c.objc; path = MuteableWKWebView.m; sourceTree = "<group>"; };
		2CC0670F2E789ECB001D37C6 /* MuteableWKWebViewPrivate.h */ = {isa = PBXFileReference; lastKnownFileType = sourcecode.c.h; path = MuteableWKWebViewPrivate.h; sourceTree = "<group>"; };
		2CC067102E789ECB001D37C6 /* SearchSymbol.h */ = {isa = PBXFileReference; lastKnownFileType = sourcecode.c.h; path = SearchSymbol.h; sourceTree = "<group>"; };
		2CC067112E789ECB001D37C6 /* SearchSymbol.m */ = {isa = PBXFileReference; lastKnownFileType = sourcecode.c.objc; path = SearchSymbol.m; sourceTree = "<group>"; };
		2CC067142E789ECB001D37C6 /* BarycentricShaders.metal */ = {isa = PBXFileReference; lastKnownFileType = sourcecode.metal; path = BarycentricShaders.metal; sourceTree = "<group>"; };
		2CC067162E789ECB001D37C6 /* FocusableWKWebView.swift */ = {isa = PBXFileReference; lastKnownFileType = sourcecode.swift; path = FocusableWKWebView.swift; sourceTree = "<group>"; };
		2CC067182E789ECB001D37C6 /* BarycentricGradientView.swift */ = {isa = PBXFileReference; lastKnownFileType = sourcecode.swift; path = BarycentricGradientView.swift; sourceTree = "<group>"; };
		2CC067192E789ECB001D37C6 /* BlurEffectView.swift */ = {isa = PBXFileReference; lastKnownFileType = sourcecode.swift; path = BlurEffectView.swift; sourceTree = "<group>"; };
		2CC0671A2E789ECB001D37C6 /* Colors.swift */ = {isa = PBXFileReference; lastKnownFileType = sourcecode.swift; path = Colors.swift; sourceTree = "<group>"; };
		2CC0671B2E789ECB001D37C6 /* DitheringUtils.swift */ = {isa = PBXFileReference; lastKnownFileType = sourcecode.swift; path = DitheringUtils.swift; sourceTree = "<group>"; };
		2CC0671C2E789ECB001D37C6 /* DragWindowView.swift */ = {isa = PBXFileReference; lastKnownFileType = sourcecode.swift; path = DragWindowView.swift; sourceTree = "<group>"; };
		2CC0671D2E789ECB001D37C6 /* ExtensionUtils.swift */ = {isa = PBXFileReference; lastKnownFileType = sourcecode.swift; path = ExtensionUtils.swift; sourceTree = "<group>"; };
		2CC0671E2E789ECB001D37C6 /* ForceArrowCursorView.swift */ = {isa = PBXFileReference; lastKnownFileType = sourcecode.swift; path = ForceArrowCursorView.swift; sourceTree = "<group>"; };
		2CC0671F2E789ECB001D37C6 /* GradientInterpolation.swift */ = {isa = PBXFileReference; lastKnownFileType = sourcecode.swift; path = GradientInterpolation.swift; sourceTree = "<group>"; };
		2CC067202E789ECB001D37C6 /* PasteboardTypes.swift */ = {isa = PBXFileReference; lastKnownFileType = sourcecode.swift; path = PasteboardTypes.swift; sourceTree = "<group>"; };
		2CC067212E789ECB001D37C6 /* WindowUtils.swift */ = {isa = PBXFileReference; lastKnownFileType = sourcecode.swift; path = WindowUtils.swift; sourceTree = "<group>"; };
		2CC067232E789ECB001D37C6 /* Assets.xcassets */ = {isa = PBXFileReference; lastKnownFileType = folder.assetcatalog; path = Assets.xcassets; sourceTree = "<group>"; };
		2CC067242E789ECB001D37C6 /* ContentView.swift */ = {isa = PBXFileReference; lastKnownFileType = sourcecode.swift; path = ContentView.swift; sourceTree = "<group>"; };
		2CC067252E789ECB001D37C6 /* Info.plist */ = {isa = PBXFileReference; lastKnownFileType = text.plist.xml; path = Info.plist; sourceTree = "<group>"; };
		2CC067262E789ECB001D37C6 /* Nook.entitlements */ = {isa = PBXFileReference; lastKnownFileType = text.plist.entitlements; path = Nook.entitlements; sourceTree = "<group>"; };
		2CC067282E789ECB001D37C6 /* NookApp.swift */ = {isa = PBXFileReference; lastKnownFileType = sourcecode.swift; path = NookApp.swift; sourceTree = "<group>"; };
		2CC067CD2E78A6CF001D37C6 /* Nook-Bridging-Header.h */ = {isa = PBXFileReference; lastKnownFileType = sourcecode.c.h; path = "Nook-Bridging-Header.h"; sourceTree = "<group>"; };
		7F8340FC2E37F39400674A5D /* Nook.app */ = {isa = PBXFileReference; explicitFileType = wrapper.application; includeInIndex = 0; path = Nook.app; sourceTree = BUILT_PRODUCTS_DIR; };
		EA35A0AE48F7A45FAD44575D /* AuthenticationManager.swift */ = {isa = PBXFileReference; lastKnownFileType = sourcecode.swift; path = AuthenticationManager.swift; sourceTree = "<group>"; };
/* End PBXFileReference section */

/* Begin PBXFileSystemSynchronizedRootGroup section */
		7F5E6B182E7B2E2500EB56A7 /* Menu */ = {
			isa = PBXFileSystemSynchronizedRootGroup;
			path = Menu;
			sourceTree = "<group>";
		};
/* End PBXFileSystemSynchronizedRootGroup section */

/* Begin PBXFrameworksBuildPhase section */
		7F8340F92E37F39400674A5D /* Frameworks */ = {
			isa = PBXFrameworksBuildPhase;
			buildActionMask = 2147483647;
			files = (
				7FAFC5DA2E3ADDCD009D7DC4 /* FaviconFinder in Frameworks */,
			);
			runOnlyForDeploymentPostprocessing = 0;
		};
/* End PBXFrameworksBuildPhase section */

/* Begin PBXGroup section */
		2C05165F2E7B447E0038ADBE /* FindManager */ = {
			isa = PBXGroup;
			children = (
				2C05165E2E7B447E0038ADBE /* FindManager.swift */,
			);
			path = FindManager;
			sourceTree = "<group>";
		};
		2C0516622E7B44990038ADBE /* FindBar */ = {
			isa = PBXGroup;
			children = (
				2C0516612E7B44990038ADBE /* FindBarView.swift */,
			);
			path = FindBar;
			sourceTree = "<group>";
		};
		2CC066392E789ECB001D37C6 /* Adapters */ = {
			isa = PBXGroup;
			children = (
				2CC066382E789ECB001D37C6 /* TabListAdapter.swift */,
			);
			path = Adapters;
			sourceTree = "<group>";
		};
		2CC0663F2E789ECB001D37C6 /* AppKitWrappers */ = {
			isa = PBXGroup;
			children = (
				2CC0663A2E789ECB001D37C6 /* TabCollectionView.swift */,
				2CC0663B2E789ECB001D37C6 /* TabCollectionView_Previews.swift */,
				2CC0663C2E789ECB001D37C6 /* TabCollectionViewItem.swift */,
				2CC0663D2E789ECB001D37C6 /* TabTableView.swift */,
				2CC0663E2E789ECB001D37C6 /* TabTableView_Previews.swift */,
			);
			path = AppKitWrappers;
			sourceTree = "<group>";
		};
		2CC066452E789ECB001D37C6 /* Window */ = {
			isa = PBXGroup;
			children = (
				2CC066402E789ECB001D37C6 /* SpaceGradientBackgroundView.swift */,
				2CC066412E789ECB001D37C6 /* SplitDropCaptureView.swift */,
				2CC066422E789ECB001D37C6 /* TabCompositorView.swift */,
				2CC066432E789ECB001D37C6 /* WindowBackgroundView.swift */,
				2CC066442E789ECB001D37C6 /* WindowView.swift */,
			);
			path = Window;
			sourceTree = "<group>";
		};
		2CC066462E789ECB001D37C6 /* Browser */ = {
			isa = PBXGroup;
			children = (
				2CC066452E789ECB001D37C6 /* Window */,
			);
			path = Browser;
			sourceTree = "<group>";
		};
		2CC066512E789ECB001D37C6 /* ColorPicker */ = {
			isa = PBXGroup;
			children = (
				2CC066472E789ECB001D37C6 /* AngleDial.swift */,
				2CC066482E789ECB001D37C6 /* ColorPickerView.swift */,
				2CC066492E789ECB001D37C6 /* ColorSwatchRowView.swift */,
				2CC0664A2E789ECB001D37C6 /* GradientCanvasEditor.swift */,
				2CC0664B2E789ECB001D37C6 /* GradientEditorView.swift */,
				2CC0664C2E789ECB001D37C6 /* GradientNodePicker.swift */,
				2CC0664D2E789ECB001D37C6 /* GradientPreview.swift */,
				2CC0664E2E789ECB001D37C6 /* GrainDial.swift */,
				2CC0664F2E789ECB001D37C6 /* GrainSlider.swift */,
				2CC066502E789ECB001D37C6 /* TransparencySlider.swift */,
			);
			path = ColorPicker;
			sourceTree = "<group>";
		};
		2CC066582E789ECB001D37C6 /* CommandPalette */ = {
			isa = PBXGroup;
			children = (
				2CC066522E789ECB001D37C6 /* CommandPaletteSuggestionView.swift */,
				2CC066532E789ECB001D37C6 /* CommandPaletteView.swift */,
				2CC066542E789ECB001D37C6 /* GenericSuggestionItem.swift */,
				2CC066552E789ECB001D37C6 /* HistorySuggestionItem.swift */,
				2CC066562E789ECB001D37C6 /* MiniCommandPaletteView.swift */,
				2CC066572E789ECB001D37C6 /* TabSuggestionItem.swift */,
			);
			path = CommandPalette;
			sourceTree = "<group>";
		};
		2CC0665A2E789ECB001D37C6 /* Dialog */ = {
			isa = PBXGroup;
			children = (
				2CC066592E789ECB001D37C6 /* DialogView.swift */,
			);
			path = Dialog;
			sourceTree = "<group>";
		};
		2CC066632E789ECB001D37C6 /* DragDrop */ = {
			isa = PBXGroup;
			children = (
				2CC0665B2E789ECB001D37C6 /* DragDropPreview.swift */,
				2CC0665C2E789ECB001D37C6 /* DragEnabledSidebarView.swift */,
				2CC0665D2E789ECB001D37C6 /* DraggableTabView.swift */,
				2CC0665E2E789ECB001D37C6 /* InsertionLineView.swift */,
				2CC0665F2E789ECB001D37C6 /* SidebarDropSupport.swift */,
				2CC066602E789ECB001D37C6 /* SimpleDnD.swift */,
				2CC066612E789ECB001D37C6 /* SimpleDragPreview.swift */,
				2CC066622E789ECB001D37C6 /* TabDragContainerView.swift */,
			);
			path = DragDrop;
			sourceTree = "<group>";
		};
		2CC066682E789ECB001D37C6 /* Extensions */ = {
			isa = PBXGroup;
			children = (
				2CC066642E789ECB001D37C6 /* ExtensionActionView.swift */,
				2CC066652E789ECB001D37C6 /* ExtensionPermissionView.swift */,
				2CC066662E789ECB001D37C6 /* PersistentPopover.swift */,
				2CC066672E789ECB001D37C6 /* PopupConsoleWindow.swift */,
			);
			path = Extensions;
			sourceTree = "<group>";
		};
		2CC0666C2E789ECB001D37C6 /* MiniWindow */ = {
			isa = PBXGroup;
			children = (
				2CC066692E789ECB001D37C6 /* MiniWindowButtonStyle.swift */,
				2CC0666A2E789ECB001D37C6 /* MiniWindowToolbar.swift */,
				2CC0666B2E789ECB001D37C6 /* MiniWindowWebView.swift */,
			);
			path = MiniWindow;
			sourceTree = "<group>";
		};
		2CC0666E2E789ECB001D37C6 /* PulseButton */ = {
			isa = PBXGroup;
			children = (
				2CC0666D2E789ECB001D37C6 /* PulseButton.swift */,
			);
			path = PulseButton;
			sourceTree = "<group>";
		};
		2CC066702E789ECB001D37C6 /* PulseTextField */ = {
			isa = PBXGroup;
			children = (
				2CC0666F2E789ECB001D37C6 /* PulseTextField.swift */,
			);
			path = PulseTextField;
			sourceTree = "<group>";
		};
		2CC0667C2E789ECB001D37C6 /* Settings */ = {
			isa = PBXGroup;
			children = (
				2CC066712E789ECB001D37C6 /* CacheDetailsView.swift */,
				2CC066722E789ECB001D37C6 /* CacheManagementView.swift */,
				2CC066732E789ECB001D37C6 /* CookieDetailsView.swift */,
				2CC066742E789ECB001D37C6 /* CookieManagementView.swift */,
				2CC066762E789ECB001D37C6 /* PrivacySettingsView.swift */,
				2CC066772E789ECB001D37C6 /* ProfilePickerView.swift */,
				2CC066782E789ECB001D37C6 /* ProfileRowView.swift */,
				2CC066792E789ECB001D37C6 /* SettingsTabBar.swift */,
				2CC0667A2E789ECB001D37C6 /* SettingsUtils.swift */,
				2CC0667B2E789ECB001D37C6 /* SettingsView.swift */,
			);
			path = Settings;
			sourceTree = "<group>";
		};
		2CC066812E789ECB001D37C6 /* NavButtons */ = {
			isa = PBXGroup;
			children = (
				2CC0667D2E789ECB001D37C6 /* ControlButtons.swift */,
				2CC0667E2E789ECB001D37C6 /* NavButton.swift */,
				2CC0667F2E789ECB001D37C6 /* NavButtonsView.swift */,
				2CC066802E789ECB001D37C6 /* RefreshButton.swift */,
			);
			path = NavButtons;
			sourceTree = "<group>";
		};
		2CC066862E789ECB001D37C6 /* PinnedButtons */ = {
			isa = PBXGroup;
			children = (
				2CC066822E789ECB001D37C6 /* EssentialsGridLayout.swift */,
				2CC066832E789ECB001D37C6 /* EssentialTabsScrollView.swift */,
				2CC066842E789ECB001D37C6 /* PinnedGrid.swift */,
				2CC066852E789ECB001D37C6 /* PinnedTabView.swift */,
			);
			path = PinnedButtons;
			sourceTree = "<group>";
		};
		2CC066892E789ECB001D37C6 /* SpacesList */ = {
			isa = PBXGroup;
			children = (
				2CC066872E789ECB001D37C6 /* SpacesList.swift */,
				2CC066882E789ECB001D37C6 /* SpacesListItem.swift */,
			);
			path = SpacesList;
			sourceTree = "<group>";
		};
		2CC066902E789ECB001D37C6 /* SpaceSection */ = {
			isa = PBXGroup;
			children = (
				2CC066892E789ECB001D37C6 /* SpacesList */,
				2CC0668A2E789ECB001D37C6 /* SpaceProfileBadge.swift */,
				2CC0668B2E789ECB001D37C6 /* SpaceSeparator.swift */,
				2CC0668C2E789ECB001D37C6 /* SpaceTab.swift */,
				2CC0668D2E789ECB001D37C6 /* SpaceTittle.swift */,
				2CC0668E2E789ECB001D37C6 /* SpaceView.swift */,
				2CC0668F2E789ECB001D37C6 /* SplitTabRow.swift */,
			);
			path = SpaceSection;
			sourceTree = "<group>";
		};
		2CC066992E789ECB001D37C6 /* Sidebar */ = {
			isa = PBXGroup;
			children = (
				7F5E6B182E7B2E2500EB56A7 /* Menu */,
				2CC066812E789ECB001D37C6 /* NavButtons */,
				2CC066862E789ECB001D37C6 /* PinnedButtons */,
				2CC066902E789ECB001D37C6 /* SpaceSection */,
				2CC066912E789ECB001D37C6 /* FallbackDropBelowEssentialsModifier.swift */,
				2CC066932E789ECB001D37C6 /* NewTabButton.swift */,
				2CC066942E789ECB001D37C6 /* SidebarHoverOverlayView.swift */,
				2CC066952E789ECB001D37C6 /* SidebarResizeView.swift */,
				2CC066962E789ECB001D37C6 /* SidebarView.swift */,
				2CC066972E789ECB001D37C6 /* URLBarFramePreferenceKey.swift */,
				2CC066982E789ECB001D37C6 /* URLBarView.swift */,
			);
			path = Sidebar;
			sourceTree = "<group>";
		};
		2CC0669C2E789ECB001D37C6 /* WebsitePopup */ = {
			isa = PBXGroup;
			children = (
				2CC0669A2E789ECB001D37C6 /* OAuthAssistBanner.swift */,
				2CC0669B2E789ECB001D37C6 /* WebsitePopup.swift */,
			);
			path = WebsitePopup;
			sourceTree = "<group>";
		};
		2CC066A12E789ECB001D37C6 /* WebsiteView */ = {
			isa = PBXGroup;
			children = (
				2CC0669D2E789ECB001D37C6 /* EmptyWebsiteView.swift */,
				2CC0669E2E789ECB001D37C6 /* WebsiteLoadingIndicator.swift */,
				2CC0669F2E789ECB001D37C6 /* WebsiteView.swift */,
				2CC066A02E789ECB001D37C6 /* WebView.swift */,
			);
			path = WebsiteView;
			sourceTree = "<group>";
		};
		2CC066A22E789ECB001D37C6 /* Components */ = {
			isa = PBXGroup;
			children = (
				2C0516622E7B44990038ADBE /* FindBar */,
				2CC0663F2E789ECB001D37C6 /* AppKitWrappers */,
				2CC066462E789ECB001D37C6 /* Browser */,
				2CC066512E789ECB001D37C6 /* ColorPicker */,
				2CC066582E789ECB001D37C6 /* CommandPalette */,
				2CC0665A2E789ECB001D37C6 /* Dialog */,
				2CC066632E789ECB001D37C6 /* DragDrop */,
				2CC066682E789ECB001D37C6 /* Extensions */,
				2CC0666C2E789ECB001D37C6 /* MiniWindow */,
				2CC0666E2E789ECB001D37C6 /* PulseButton */,
				2CC066702E789ECB001D37C6 /* PulseTextField */,
				2CC0667C2E789ECB001D37C6 /* Settings */,
				2CC066992E789ECB001D37C6 /* Sidebar */,
				2CC0669C2E789ECB001D37C6 /* WebsitePopup */,
				2CC066A12E789ECB001D37C6 /* WebsiteView */,
			);
			path = Components;
			sourceTree = "<group>";
		};
		2CC066A42E789ECB001D37C6 /* BrowserManager */ = {
			isa = PBXGroup;
			children = (
				2CC066A32E789ECB001D37C6 /* BrowserManager.swift */,
			);
			path = BrowserManager;
			sourceTree = "<group>";
		};
		2CC066A62E789ECB001D37C6 /* CacheManager */ = {
			isa = PBXGroup;
			children = (
				2CC066A52E789ECB001D37C6 /* CacheManager.swift */,
			);
			path = CacheManager;
			sourceTree = "<group>";
		};
		2CC066A82E789ECB001D37C6 /* CookieManager */ = {
			isa = PBXGroup;
			children = (
				2CC066A72E789ECB001D37C6 /* CookieManager.swift */,
			);
			path = CookieManager;
			sourceTree = "<group>";
		};
		2CC066AE2E789ECB001D37C6 /* Dialogs */ = {
			isa = PBXGroup;
			children = (
				2C0516662E7B6C750038ADBE /* BasicAuthDialog.swift */,
				2CC066A92E789ECB001D37C6 /* ProfileCreationDialog.swift */,
				2CC066AA2E789ECB001D37C6 /* ProfileDeleteConfirmationDialog.swift */,
				2CC066AB2E789ECB001D37C6 /* ProfileRenameDialog.swift */,
				2CC066AC2E789ECB001D37C6 /* SettingsDialog.swift */,
				2CC066AD2E789ECB001D37C6 /* SpaceCreationDialog.swift */,
			);
			path = Dialogs;
			sourceTree = "<group>";
		};
		2CC066B02E789ECB001D37C6 /* DialogManager */ = {
			isa = PBXGroup;
			children = (
				2CC066AE2E789ECB001D37C6 /* Dialogs */,
				2CC066AF2E789ECB001D37C6 /* DialogManager.swift */,
			);
			path = DialogManager;
			sourceTree = "<group>";
		};
		2CC066B22E789ECB001D37C6 /* DownloadManager */ = {
			isa = PBXGroup;
			children = (
				2CC066B12E789ECB001D37C6 /* DownloadManager.swift */,
			);
			path = DownloadManager;
			sourceTree = "<group>";
		};
		2CC066B42E789ECB001D37C6 /* DragManager */ = {
			isa = PBXGroup;
			children = (
				2CC066B32E789ECB001D37C6 /* TabDragManager.swift */,
			);
			path = DragManager;
			sourceTree = "<group>";
		};
		2CC066B82E789ECB001D37C6 /* ExtensionManager */ = {
			isa = PBXGroup;
			children = (
				2CC066B52E789ECB001D37C6 /* ExtensionBridge.swift */,
				2CC066B62E789ECB001D37C6 /* ExtensionManager.swift */,
			);
			path = ExtensionManager;
			sourceTree = "<group>";
		};
		2CC066BB2E789ECB001D37C6 /* ExternalMiniWindowManager */ = {
			isa = PBXGroup;
			children = (
				2CC066B92E789ECB001D37C6 /* ExternalMiniWindowManager.swift */,
				2CC066BA2E789ECB001D37C6 /* MiniBrowserWindowView.swift */,
			);
			path = ExternalMiniWindowManager;
			sourceTree = "<group>";
		};
		2CC066BD2E789ECB001D37C6 /* GradientColorManager */ = {
			isa = PBXGroup;
			children = (
				2CC066BC2E789ECB001D37C6 /* GradientColorManager.swift */,
			);
			path = GradientColorManager;
			sourceTree = "<group>";
		};
		2CC066BF2E789ECB001D37C6 /* HistoryManager */ = {
			isa = PBXGroup;
			children = (
				2CC066BE2E789ECB001D37C6 /* HistoryManager.swift */,
			);
			path = HistoryManager;
			sourceTree = "<group>";
		};
		2CC066C12E789ECB001D37C6 /* HoverSidebarManager */ = {
			isa = PBXGroup;
			children = (
				2CC066C02E789ECB001D37C6 /* HoverSidebarManager.swift */,
			);
			path = HoverSidebarManager;
			sourceTree = "<group>";
		};
		2CC066C32E789ECB001D37C6 /* PrivacyManager */ = {
			isa = PBXGroup;
			children = (
				2CC066C22E789ECB001D37C6 /* TrackingProtectionManager.swift */,
			);
			path = PrivacyManager;
			sourceTree = "<group>";
		};
		2CC066C52E789ECB001D37C6 /* ProfileManager */ = {
			isa = PBXGroup;
			children = (
				2CC066C42E789ECB001D37C6 /* ProfileManager.swift */,
			);
			path = ProfileManager;
			sourceTree = "<group>";
		};
		2CC066C82E789ECB001D37C6 /* SearchManager */ = {
			isa = PBXGroup;
			children = (
				2CC066C62E789ECB001D37C6 /* SearchManager.swift */,
				2CC066C72E789ECB001D37C6 /* Utils.swift */,
			);
			path = SearchManager;
			sourceTree = "<group>";
		};
		2CC066CB2E789ECB001D37C6 /* SettingsManager */ = {
			isa = PBXGroup;
			children = (
				2CC066C92E789ECB001D37C6 /* SettingsManager.swift */,
				2CC066CA2E789ECB001D37C6 /* SettingsManagerUtils.swift */,
			);
			path = SettingsManager;
			sourceTree = "<group>";
		};
		2CC066CD2E789ECB001D37C6 /* SplitViewManager */ = {
			isa = PBXGroup;
			children = (
				2CC066CC2E789ECB001D37C6 /* SplitViewManager.swift */,
			);
			path = SplitViewManager;
			sourceTree = "<group>";
		};
		2CC066CF2E789ECB001D37C6 /* TabManager */ = {
			isa = PBXGroup;
			children = (
				2CC066CE2E789ECB001D37C6 /* TabManager.swift */,
			);
			path = TabManager;
			sourceTree = "<group>";
		};
		2CC066D12E789ECB001D37C6 /* Managers */ = {
			isa = PBXGroup;
			children = (
				ABEA23CF0A4FC830442A31E3 /* AuthenticationManager */,
				2C05165F2E7B447E0038ADBE /* FindManager */,
				2CC066A42E789ECB001D37C6 /* BrowserManager */,
				2CC066A62E789ECB001D37C6 /* CacheManager */,
				2CC066A82E789ECB001D37C6 /* CookieManager */,
				2CC066B02E789ECB001D37C6 /* DialogManager */,
				2CC066B22E789ECB001D37C6 /* DownloadManager */,
				2CC066B42E789ECB001D37C6 /* DragManager */,
				2CC066B82E789ECB001D37C6 /* ExtensionManager */,
				2CC066BB2E789ECB001D37C6 /* ExternalMiniWindowManager */,
				2CC066BD2E789ECB001D37C6 /* GradientColorManager */,
				2CC066BF2E789ECB001D37C6 /* HistoryManager */,
				2CC066C12E789ECB001D37C6 /* HoverSidebarManager */,
				2CC066C32E789ECB001D37C6 /* PrivacyManager */,
				2CC066C52E789ECB001D37C6 /* ProfileManager */,
				2CC066C82E789ECB001D37C6 /* SearchManager */,
				2CC066CB2E789ECB001D37C6 /* SettingsManager */,
				2CC066CD2E789ECB001D37C6 /* SplitViewManager */,
				2CC066CF2E789ECB001D37C6 /* TabManager */,
				2CC066D02E789ECB001D37C6 /* PiPManager.swift */,
			);
			path = Managers;
			sourceTree = "<group>";
		};
		2CC066D32E789ECB001D37C6 /* BrowserConfig */ = {
			isa = PBXGroup;
			children = (
				2CC066D22E789ECB001D37C6 /* BrowserConfig.swift */,
			);
			path = BrowserConfig;
			sourceTree = "<group>";
		};
		2CC066D52E789ECB001D37C6 /* Cache */ = {
			isa = PBXGroup;
			children = (
				2CC066D42E789ECB001D37C6 /* CacheModels.swift */,
			);
			path = Cache;
			sourceTree = "<group>";
		};
		2CC066D72E789ECB001D37C6 /* Cookie */ = {
			isa = PBXGroup;
			children = (
				2CC066D62E789ECB001D37C6 /* CookieModels.swift */,
			);
			path = Cookie;
			sourceTree = "<group>";
		};
		2CC066D92E789ECB001D37C6 /* Extension */ = {
			isa = PBXGroup;
			children = (
				2CC066D82E789ECB001D37C6 /* ExtensionModels.swift */,
			);
			path = Extension;
			sourceTree = "<group>";
		};
		2CC066DB2E789ECB001D37C6 /* History */ = {
			isa = PBXGroup;
			children = (
				2CC066DA2E789ECB001D37C6 /* HistoryEntity.swift */,
			);
			path = History;
			sourceTree = "<group>";
		};
		2CC066DE2E789ECB001D37C6 /* Profile */ = {
			isa = PBXGroup;
			children = (
				2CC066DC2E789ECB001D37C6 /* Profile.swift */,
				2CC066DD2E789ECB001D37C6 /* ProfileEntity.swift */,
			);
			path = Profile;
			sourceTree = "<group>";
		};
		2CC066E02E789ECB001D37C6 /* Settings */ = {
			isa = PBXGroup;
			children = (
				2CC066DF2E789ECB001D37C6 /* NewDocumentTarget.swift */,
			);
			path = Settings;
			sourceTree = "<group>";
		};
		2CC066E52E789ECB001D37C6 /* Space */ = {
			isa = PBXGroup;
			children = (
				2CC066E12E789ECB001D37C6 /* GradientNode.swift */,
				2CC066E22E789ECB001D37C6 /* Space.swift */,
				2CC066E32E789ECB001D37C6 /* SpaceGradient.swift */,
				2CC066E42E789ECB001D37C6 /* SpaceModels.swift */,
			);
			path = Space;
			sourceTree = "<group>";
		};
		2CC066E82E789ECB001D37C6 /* Tab */ = {
			isa = PBXGroup;
			children = (
				2CC066E62E789ECB001D37C6 /* Tab.swift */,
				2CC066E72E789ECB001D37C6 /* TabsModel.swift */,
			);
			path = Tab;
			sourceTree = "<group>";
		};
		2CC066E92E789ECB001D37C6 /* Models */ = {
			isa = PBXGroup;
			children = (
				2C0516682E7C85C10038ADBE /* BrowserWindowState.swift */,
				2CC066D32E789ECB001D37C6 /* BrowserConfig */,
				2CC066D52E789ECB001D37C6 /* Cache */,
				2CC066D72E789ECB001D37C6 /* Cookie */,
				2CC066D92E789ECB001D37C6 /* Extension */,
				2CC066DB2E789ECB001D37C6 /* History */,
				2CC066DE2E789ECB001D37C6 /* Profile */,
				2CC066E02E789ECB001D37C6 /* Settings */,
				2CC066E52E789ECB001D37C6 /* Space */,
				2CC066E82E789ECB001D37C6 /* Tab */,
			);
			path = Models;
			sourceTree = "<group>";
		};
		2CC066EB2E789ECB001D37C6 /* Protocols */ = {
			isa = PBXGroup;
			children = (
				2CC066EA2E789ECB001D37C6 /* TabListDataSource.swift */,
			);
			path = Protocols;
			sourceTree = "<group>";
		};
		2CC066ED2E789ECB001D37C6 /* Supporting Files */ = {
			isa = PBXGroup;
			children = (
				2CC067CD2E78A6CF001D37C6 /* Nook-Bridging-Header.h */,
			);
			path = "Supporting Files";
			sourceTree = "<group>";
		};
		2CC066FC2E789ECB001D37C6 /* libudis86 */ = {
			isa = PBXGroup;
			children = (
				2CC066EE2E789ECB001D37C6 /* decode.h */,
				2CC066EF2E789ECB001D37C6 /* decode.c */,
				2CC066F02E789ECB001D37C6 /* extern.h */,
				2CC066F12E789ECB001D37C6 /* input.h */,
				2CC066F22E789ECB001D37C6 /* input.c */,
				2CC066F32E789ECB001D37C6 /* itab.h */,
				2CC066F42E789ECB001D37C6 /* itab.c */,
				2CC066F52E789ECB001D37C6 /* syn.h */,
				2CC066F62E789ECB001D37C6 /* syn.c */,
				2CC066F72E789ECB001D37C6 /* syn-att.c */,
				2CC066F82E789ECB001D37C6 /* syn-intel.c */,
				2CC066F92E789ECB001D37C6 /* types.h */,
				2CC066FA2E789ECB001D37C6 /* udint.h */,
				2CC066FB2E789ECB001D37C6 /* udis86.c */,
			);
			path = libudis86;
			sourceTree = "<group>";
		};
		2CC067032E789ECB001D37C6 /* mach_override */ = {
			isa = PBXGroup;
			children = (
				2CC066FC2E789ECB001D37C6 /* libudis86 */,
				2CC066FD2E789ECB001D37C6 /* .gitignore */,
				2CC066FE2E789ECB001D37C6 /* mach_override.h */,
				2CC066FF2E789ECB001D37C6 /* mach_override.c */,
				2CC067002E789ECB001D37C6 /* Rakefile */,
				2CC067012E789ECB001D37C6 /* README.markdown */,
				2CC067022E789ECB001D37C6 /* udis86.h */,
			);
			path = mach_override;
			sourceTree = "<group>";
		};
		2CC067072E789ECB001D37C6 /* HTSymbolHook */ = {
			isa = PBXGroup;
			children = (
				2CC067032E789ECB001D37C6 /* mach_override */,
				2CC067042E789ECB001D37C6 /* HTSymbolHook.h */,
				2CC067052E789ECB001D37C6 /* HTSymbolHook.m */,
			);
			path = HTSymbolHook;
			sourceTree = "<group>";
		};
		2CC067122E789ECB001D37C6 /* MuteableWKWebView */ = {
			isa = PBXGroup;
			children = (
				2CC067082E789ECB001D37C6 /* getPage.h */,
				2CC067092E789ECB001D37C6 /* getPage.c */,
				2CC0670A2E789ECB001D37C6 /* Info.plist */,
				2CC0670B2E789ECB001D37C6 /* MethodSwizzler.h */,
				2CC0670C2E789ECB001D37C6 /* MethodSwizzler.m */,
				2CC0670D2E789ECB001D37C6 /* MuteableWKWebView.h */,
				2CC0670E2E789ECB001D37C6 /* MuteableWKWebView.m */,
				2CC0670F2E789ECB001D37C6 /* MuteableWKWebViewPrivate.h */,
				2CC067102E789ECB001D37C6 /* SearchSymbol.h */,
				2CC067112E789ECB001D37C6 /* SearchSymbol.m */,
			);
			path = MuteableWKWebView;
			sourceTree = "<group>";
		};
		2CC067132E789ECB001D37C6 /* ThirdParty */ = {
			isa = PBXGroup;
			children = (
				2CC067072E789ECB001D37C6 /* HTSymbolHook */,
				2CC067122E789ECB001D37C6 /* MuteableWKWebView */,
			);
			path = ThirdParty;
			sourceTree = "<group>";
		};
		2CC067152E789ECB001D37C6 /* Shaders */ = {
			isa = PBXGroup;
			children = (
				2CC067142E789ECB001D37C6 /* BarycentricShaders.metal */,
			);
			path = Shaders;
			sourceTree = "<group>";
		};
		2CC067172E789ECB001D37C6 /* WebKit */ = {
			isa = PBXGroup;
			children = (
				2CC067162E789ECB001D37C6 /* FocusableWKWebView.swift */,
			);
			path = WebKit;
			sourceTree = "<group>";
		};
		2CC067222E789ECB001D37C6 /* Utils */ = {
			isa = PBXGroup;
			children = (
				2CC067152E789ECB001D37C6 /* Shaders */,
				2CC067172E789ECB001D37C6 /* WebKit */,
				2CC067182E789ECB001D37C6 /* BarycentricGradientView.swift */,
				2CC067192E789ECB001D37C6 /* BlurEffectView.swift */,
				2CC0671A2E789ECB001D37C6 /* Colors.swift */,
				2CC0671B2E789ECB001D37C6 /* DitheringUtils.swift */,
				2CC0671C2E789ECB001D37C6 /* DragWindowView.swift */,
				2CC0671D2E789ECB001D37C6 /* ExtensionUtils.swift */,
				2CC0671E2E789ECB001D37C6 /* ForceArrowCursorView.swift */,
				2CC0671F2E789ECB001D37C6 /* GradientInterpolation.swift */,
				2CC067202E789ECB001D37C6 /* PasteboardTypes.swift */,
				2CC067212E789ECB001D37C6 /* WindowUtils.swift */,
			);
			path = Utils;
			sourceTree = "<group>";
		};
		2CC067292E789ECB001D37C6 /* Nook */ = {
			isa = PBXGroup;
			children = (
				2CC066392E789ECB001D37C6 /* Adapters */,
				2CC066A22E789ECB001D37C6 /* Components */,
				2CC066D12E789ECB001D37C6 /* Managers */,
				2CC066E92E789ECB001D37C6 /* Models */,
				2CC066EB2E789ECB001D37C6 /* Protocols */,
				2CC066ED2E789ECB001D37C6 /* Supporting Files */,
				2CC067132E789ECB001D37C6 /* ThirdParty */,
				2CC067222E789ECB001D37C6 /* Utils */,
				2CC067232E789ECB001D37C6 /* Assets.xcassets */,
				2CC067242E789ECB001D37C6 /* ContentView.swift */,
				2CC067252E789ECB001D37C6 /* Info.plist */,
				2CC067262E789ECB001D37C6 /* Nook.entitlements */,
				2CC067282E789ECB001D37C6 /* NookApp.swift */,
			);
			path = Nook;
			sourceTree = "<group>";
		};
		7F8340F32E37F39400674A5D = {
			isa = PBXGroup;
			children = (
				7F8340FD2E37F39400674A5D /* Products */,
				2CC067292E789ECB001D37C6 /* Nook */,
			);
			sourceTree = "<group>";
		};
		7F8340FD2E37F39400674A5D /* Products */ = {
			isa = PBXGroup;
			children = (
				7F8340FC2E37F39400674A5D /* Nook.app */,
			);
			name = Products;
			sourceTree = "<group>";
		};
		ABEA23CF0A4FC830442A31E3 /* AuthenticationManager */ = {
			isa = PBXGroup;
			children = (
				2C0516642E7B6C510038ADBE /* BasicAuthCredentialStore.swift */,
				EA35A0AE48F7A45FAD44575D /* AuthenticationManager.swift */,
			);
			path = AuthenticationManager;
			sourceTree = "<group>";
		};
/* End PBXGroup section */

/* Begin PBXNativeTarget section */
		7F8340FB2E37F39400674A5D /* Nook */ = {
			isa = PBXNativeTarget;
			buildConfigurationList = 7F8341082E37F39500674A5D /* Build configuration list for PBXNativeTarget "Nook" */;
			buildPhases = (
				7F8340F82E37F39400674A5D /* Sources */,
				7F8340F92E37F39400674A5D /* Frameworks */,
				7F8340FA2E37F39400674A5D /* Resources */,
			);
			buildRules = (
			);
			dependencies = (
			);
			fileSystemSynchronizedGroups = (
				7F5E6B182E7B2E2500EB56A7 /* Menu */,
			);
			name = Nook;
			packageProductDependencies = (
				7FAFC5D92E3ADDCD009D7DC4 /* FaviconFinder */,
			);
			productName = Pulse;
			productReference = 7F8340FC2E37F39400674A5D /* Nook.app */;
			productType = "com.apple.product-type.application";
		};
/* End PBXNativeTarget section */

/* Begin PBXProject section */
		7F8340F42E37F39400674A5D /* Project object */ = {
			isa = PBXProject;
			attributes = {
				BuildIndependentTargetsInParallel = 1;
				LastSwiftUpdateCheck = 1640;
				LastUpgradeCheck = 1640;
				TargetAttributes = {
					7F8340FB2E37F39400674A5D = {
						CreatedOnToolsVersion = 16.4;
					};
				};
			};
			buildConfigurationList = 7F8340F72E37F39400674A5D /* Build configuration list for PBXProject "Nook" */;
			developmentRegion = en;
			hasScannedForEncodings = 0;
			knownRegions = (
				en,
				Base,
			);
			mainGroup = 7F8340F32E37F39400674A5D;
			minimizedProjectReferenceProxies = 1;
			packageReferences = (
				7FAFC5D82E3ADDCD009D7DC4 /* XCRemoteSwiftPackageReference "FaviconFinder" */,
			);
			preferredProjectObjectVersion = 77;
			productRefGroup = 7F8340FD2E37F39400674A5D /* Products */;
			projectDirPath = "";
			projectRoot = "";
			targets = (
				7F8340FB2E37F39400674A5D /* Nook */,
			);
		};
/* End PBXProject section */

/* Begin PBXResourcesBuildPhase section */
		7F8340FA2E37F39400674A5D /* Resources */ = {
			isa = PBXResourcesBuildPhase;
			buildActionMask = 2147483647;
			files = (
				2CC067C52E789ECB001D37C6 /* Assets.xcassets in Resources */,
				2CC067C62E789ECB001D37C6 /* .gitignore in Resources */,
				2CC067C82E789ECB001D37C6 /* Rakefile in Resources */,
				2CC067CA2E789ECB001D37C6 /* Info.plist in Resources */,
				2CC067CB2E789ECB001D37C6 /* README.markdown in Resources */,
			);
			runOnlyForDeploymentPostprocessing = 0;
		};
/* End PBXResourcesBuildPhase section */

/* Begin PBXSourcesBuildPhase section */
		7F8340F82E37F39400674A5D /* Sources */ = {
			isa = PBXSourcesBuildPhase;
			buildActionMask = 2147483647;
			files = (
				2CC0672B2E789ECB001D37C6 /* TabDragContainerView.swift in Sources */,
				2CC0672C2E789ECB001D37C6 /* InsertionLineView.swift in Sources */,
				2CC0672D2E789ECB001D37C6 /* URLBarFramePreferenceKey.swift in Sources */,
				2CC0672E2E789ECB001D37C6 /* WindowUtils.swift in Sources */,
				2CC0672F2E789ECB001D37C6 /* DragWindowView.swift in Sources */,
				2CC067302E789ECB001D37C6 /* CookieDetailsView.swift in Sources */,
				2CC067312E789ECB001D37C6 /* ProfileManager.swift in Sources */,
				2CC067322E789ECB001D37C6 /* Profile.swift in Sources */,
				2CC067332E789ECB001D37C6 /* GrainDial.swift in Sources */,
				2CC067342E789ECB001D37C6 /* CacheModels.swift in Sources */,
				2CC067352E789ECB001D37C6 /* ExtensionBridge.swift in Sources */,
				2CC067362E789ECB001D37C6 /* SettingsTabBar.swift in Sources */,
				2CC067372E789ECB001D37C6 /* FallbackDropBelowEssentialsModifier.swift in Sources */,
				2CC067382E789ECB001D37C6 /* TabDragManager.swift in Sources */,
				2CC067392E789ECB001D37C6 /* SidebarHoverOverlayView.swift in Sources */,
				2CC0673A2E789ECB001D37C6 /* DraggableTabView.swift in Sources */,
				2CC0673B2E789ECB001D37C6 /* ColorSwatchRowView.swift in Sources */,
				2CC0673C2E789ECB001D37C6 /* CookieManager.swift in Sources */,
				2CC0673D2E789ECB001D37C6 /* FocusableWKWebView.swift in Sources */,
				2CC0673E2E789ECB001D37C6 /* BarycentricShaders.metal in Sources */,
				2CC0673F2E789ECB001D37C6 /* AngleDial.swift in Sources */,
				2CC067402E789ECB001D37C6 /* GenericSuggestionItem.swift in Sources */,
				2CC067412E789ECB001D37C6 /* Colors.swift in Sources */,
				2CC067422E789ECB001D37C6 /* HoverSidebarManager.swift in Sources */,
				2CC067432E789ECB001D37C6 /* NavButton.swift in Sources */,
				2CC067442E789ECB001D37C6 /* CacheManager.swift in Sources */,
				2CC067452E789ECB001D37C6 /* SpaceCreationDialog.swift in Sources */,
				2CC067462E789ECB001D37C6 /* BarycentricGradientView.swift in Sources */,
				2CC067472E789ECB001D37C6 /* EssentialTabsScrollView.swift in Sources */,
				2CC067482E789ECB001D37C6 /* TabTableView_Previews.swift in Sources */,
				2CC067492E789ECB001D37C6 /* MiniWindowButtonStyle.swift in Sources */,
				2CC0674A2E789ECB001D37C6 /* MethodSwizzler.m in Sources */,
				2CC0674B2E789ECB001D37C6 /* TabCollectionView.swift in Sources */,
				2CC0674C2E789ECB001D37C6 /* ControlButtons.swift in Sources */,
				2CC0674D2E789ECB001D37C6 /* syn-intel.c in Sources */,
				2CC0674E2E789ECB001D37C6 /* EssentialsGridLayout.swift in Sources */,
				2CC0674F2E789ECB001D37C6 /* SplitDropCaptureView.swift in Sources */,
				2CC067502E789ECB001D37C6 /* SpaceModels.swift in Sources */,
				2CC067512E789ECB001D37C6 /* DialogManager.swift in Sources */,
				2CC067522E789ECB001D37C6 /* WebView.swift in Sources */,
				2CC067532E789ECB001D37C6 /* ProfilePickerView.swift in Sources */,
				2CC067542E789ECB001D37C6 /* SettingsView.swift in Sources */,
				2CC067552E789ECB001D37C6 /* TabListDataSource.swift in Sources */,
				2CC067562E789ECB001D37C6 /* SpaceView.swift in Sources */,
				2CC067572E789ECB001D37C6 /* PersistentPopover.swift in Sources */,
				2CC067582E789ECB001D37C6 /* TrackingProtectionManager.swift in Sources */,
				2CC067592E789ECB001D37C6 /* BrowserConfig.swift in Sources */,
				2CC0675A2E789ECB001D37C6 /* SpaceGradientBackgroundView.swift in Sources */,
				2CC0675B2E789ECB001D37C6 /* input.c in Sources */,
				2CC0675C2E789ECB001D37C6 /* ProfileCreationDialog.swift in Sources */,
				2CC0675D2E789ECB001D37C6 /* SpacesListItem.swift in Sources */,
				2CC0675E2E789ECB001D37C6 /* ExternalMiniWindowManager.swift in Sources */,
				2CC0675F2E789ECB001D37C6 /* WebsiteLoadingIndicator.swift in Sources */,
				2CC067602E789ECB001D37C6 /* Utils.swift in Sources */,
				2CC067612E789ECB001D37C6 /* syn-att.c in Sources */,
				2CC067622E789ECB001D37C6 /* HistoryManager.swift in Sources */,
				2CC067642E789ECB001D37C6 /* WindowView.swift in Sources */,
				2CC067652E789ECB001D37C6 /* mach_override.c in Sources */,
				2CC067662E789ECB001D37C6 /* SidebarResizeView.swift in Sources */,
				2CC067672E789ECB001D37C6 /* SpaceSeparator.swift in Sources */,
				2C0516652E7B6C510038ADBE /* BasicAuthCredentialStore.swift in Sources */,
				2CC067682E789ECB001D37C6 /* WebsiteView.swift in Sources */,
				2CC067692E789ECB001D37C6 /* TabCollectionView_Previews.swift in Sources */,
				2CC0676A2E789ECB001D37C6 /* TabListAdapter.swift in Sources */,
				2CC0676B2E789ECB001D37C6 /* NewDocumentTarget.swift in Sources */,
				2C0516632E7B44990038ADBE /* FindBarView.swift in Sources */,
				552E742C758115FEBA7189D8 /* AuthenticationManager.swift in Sources */,
				2CC0676C2E789ECB001D37C6 /* MiniBrowserWindowView.swift in Sources */,
				2CC0676D2E789ECB001D37C6 /* PiPManager.swift in Sources */,
				2CC0676E2E789ECB001D37C6 /* WindowBackgroundView.swift in Sources */,
				2CC0676F2E789ECB001D37C6 /* SimpleDragPreview.swift in Sources */,
				2CC067702E789ECB001D37C6 /* BlurEffectView.swift in Sources */,
				2CC067712E789ECB001D37C6 /* ExtensionManager.swift in Sources */,
				2CC067722E789ECB001D37C6 /* ContentView.swift in Sources */,
				2CC067732E789ECB001D37C6 /* WebsitePopup.swift in Sources */,
				2CC067742E789ECB001D37C6 /* EmptyWebsiteView.swift in Sources */,
				2CC067752E789ECB001D37C6 /* ExtensionPermissionView.swift in Sources */,
				2CC067762E789ECB001D37C6 /* ColorPickerView.swift in Sources */,
				2CC067772E789ECB001D37C6 /* PopupConsoleWindow.swift in Sources */,
				2CC067782E789ECB001D37C6 /* HistoryEntity.swift in Sources */,
				2CC067792E789ECB001D37C6 /* OAuthAssistBanner.swift in Sources */,
				2CC0677A2E789ECB001D37C6 /* SpaceTab.swift in Sources */,
				2CC0677B2E789ECB001D37C6 /* MiniCommandPaletteView.swift in Sources */,
				2CC0677C2E789ECB001D37C6 /* RefreshButton.swift in Sources */,
				2CC0677D2E789ECB001D37C6 /* GradientInterpolation.swift in Sources */,
				2C0516602E7B447E0038ADBE /* FindManager.swift in Sources */,
				2CC0677E2E789ECB001D37C6 /* SearchSymbol.m in Sources */,
				2CC0677F2E789ECB001D37C6 /* ProfileEntity.swift in Sources */,
				2CC067802E789ECB001D37C6 /* ForceArrowCursorView.swift in Sources */,
				2CC067812E789ECB001D37C6 /* PulseButton.swift in Sources */,
				2CC067822E789ECB001D37C6 /* Tab.swift in Sources */,
				2CC067832E789ECB001D37C6 /* ProfileRowView.swift in Sources */,
				2CC067842E789ECB001D37C6 /* syn.c in Sources */,
				2CC067852E789ECB001D37C6 /* URLBarView.swift in Sources */,
				2CC067862E789ECB001D37C6 /* TabTableView.swift in Sources */,
				2CC067872E789ECB001D37C6 /* SettingsManagerUtils.swift in Sources */,
				2CC067882E789ECB001D37C6 /* TabsModel.swift in Sources */,
				2CC067892E789ECB001D37C6 /* PasteboardTypes.swift in Sources */,
				2CC0678A2E789ECB001D37C6 /* TabCollectionViewItem.swift in Sources */,
				2CC0678B2E789ECB001D37C6 /* DragDropPreview.swift in Sources */,
				2CC0678C2E789ECB001D37C6 /* CacheManagementView.swift in Sources */,
				2CC0678D2E789ECB001D37C6 /* ExtensionModels.swift in Sources */,
				2CC0678E2E789ECB001D37C6 /* PrivacySettingsView.swift in Sources */,
				2CC0678F2E789ECB001D37C6 /* GradientCanvasEditor.swift in Sources */,
				2CC067902E789ECB001D37C6 /* NewTabButton.swift in Sources */,
				2CC067912E789ECB001D37C6 /* SpaceGradient.swift in Sources */,
				2CC067922E789ECB001D37C6 /* SpacesList.swift in Sources */,
				2CC067932E789ECB001D37C6 /* SimpleDnD.swift in Sources */,
				2CC067942E789ECB001D37C6 /* ExtensionActionView.swift in Sources */,
				2CC067952E789ECB001D37C6 /* MuteableWKWebView.m in Sources */,
				2CC067962E789ECB001D37C6 /* NavButtonsView.swift in Sources */,
				2C0516672E7B6C750038ADBE /* BasicAuthDialog.swift in Sources */,
				2CC067972E789ECB001D37C6 /* HTSymbolHook.m in Sources */,
				2CC067982E789ECB001D37C6 /* TabManager.swift in Sources */,
				2CC067992E789ECB001D37C6 /* ProfileDeleteConfirmationDialog.swift in Sources */,
				2CC0679A2E789ECB001D37C6 /* udis86.c in Sources */,
				2CC0679B2E789ECB001D37C6 /* GradientEditorView.swift in Sources */,
				2CC0679C2E789ECB001D37C6 /* DownloadManager.swift in Sources */,
				2CC0679D2E789ECB001D37C6 /* TransparencySlider.swift in Sources */,
				2CC0679E2E789ECB001D37C6 /* ExtensionUtils.swift in Sources */,
				2CC0679F2E789ECB001D37C6 /* itab.c in Sources */,
				2CC067A02E789ECB001D37C6 /* DialogView.swift in Sources */,
				2CC067A12E789ECB001D37C6 /* PinnedTabView.swift in Sources */,
				2CC067A22E789ECB001D37C6 /* GrainSlider.swift in Sources */,
				2CC067A32E789ECB001D37C6 /* PinnedGrid.swift in Sources */,
				2CC067A42E789ECB001D37C6 /* SettingsUtils.swift in Sources */,
				2CC067A52E789ECB001D37C6 /* CookieManagementView.swift in Sources */,
				2CC067A62E789ECB001D37C6 /* ProfileRenameDialog.swift in Sources */,
				2CC067A72E789ECB001D37C6 /* SplitViewManager.swift in Sources */,
				2CC067A82E789ECB001D37C6 /* SpaceProfileBadge.swift in Sources */,
				2CC067A92E789ECB001D37C6 /* CommandPaletteSuggestionView.swift in Sources */,
				2CC067AA2E789ECB001D37C6 /* GradientNode.swift in Sources */,
				2CC067AB2E789ECB001D37C6 /* GradientColorManager.swift in Sources */,
				2CC067AC2E789ECB001D37C6 /* SplitTabRow.swift in Sources */,
				2CC067AD2E789ECB001D37C6 /* BrowserManager.swift in Sources */,
				2CC067AE2E789ECB001D37C6 /* DitheringUtils.swift in Sources */,
				2CC067AF2E789ECB001D37C6 /* GradientNodePicker.swift in Sources */,
				2CC067B02E789ECB001D37C6 /* MiniWindowWebView.swift in Sources */,
				2CC067B12E789ECB001D37C6 /* DragEnabledSidebarView.swift in Sources */,
				2CC067B22E789ECB001D37C6 /* decode.c in Sources */,
				2CC067B32E789ECB001D37C6 /* SidebarDropSupport.swift in Sources */,
				2CC067B42E789ECB001D37C6 /* MiniWindowToolbar.swift in Sources */,
				2CC067B52E789ECB001D37C6 /* CacheDetailsView.swift in Sources */,
				2C0516692E7C85C10038ADBE /* BrowserWindowState.swift in Sources */,
				2CC067B62E789ECB001D37C6 /* HistorySuggestionItem.swift in Sources */,
				2CC067B72E789ECB001D37C6 /* TabSuggestionItem.swift in Sources */,
				2CC067B82E789ECB001D37C6 /* SearchManager.swift in Sources */,
				2CC067B92E789ECB001D37C6 /* getPage.c in Sources */,
				2CC067BA2E789ECB001D37C6 /* CommandPaletteView.swift in Sources */,
				2CC067BB2E789ECB001D37C6 /* PulseTextField.swift in Sources */,
				2CC067BC2E789ECB001D37C6 /* SpaceTittle.swift in Sources */,
				2CC067BD2E789ECB001D37C6 /* NookApp.swift in Sources */,
				2CC067BE2E789ECB001D37C6 /* GradientPreview.swift in Sources */,
				2CC067BF2E789ECB001D37C6 /* CookieModels.swift in Sources */,
				2CC067C02E789ECB001D37C6 /* SettingsManager.swift in Sources */,
				2CC067C12E789ECB001D37C6 /* SidebarView.swift in Sources */,
				2CC067C22E789ECB001D37C6 /* TabCompositorView.swift in Sources */,
				2CC067C32E789ECB001D37C6 /* SettingsDialog.swift in Sources */,
				2CC067C42E789ECB001D37C6 /* Space.swift in Sources */,
			);
			runOnlyForDeploymentPostprocessing = 0;
		};
/* End PBXSourcesBuildPhase section */

/* Begin XCBuildConfiguration section */
		7F8341062E37F39500674A5D /* Debug */ = {
			isa = XCBuildConfiguration;
			buildSettings = {
				ALWAYS_SEARCH_USER_PATHS = NO;
				ASSETCATALOG_COMPILER_GENERATE_SWIFT_ASSET_SYMBOL_EXTENSIONS = YES;
				CLANG_ANALYZER_NONNULL = YES;
				CLANG_ANALYZER_NUMBER_OBJECT_CONVERSION = YES_AGGRESSIVE;
				CLANG_CXX_LANGUAGE_STANDARD = "gnu++20";
				CLANG_ENABLE_MODULES = YES;
				CLANG_ENABLE_OBJC_ARC = YES;
				CLANG_ENABLE_OBJC_WEAK = YES;
				CLANG_WARN_BLOCK_CAPTURE_AUTORELEASING = YES;
				CLANG_WARN_BOOL_CONVERSION = YES;
				CLANG_WARN_COMMA = YES;
				CLANG_WARN_CONSTANT_CONVERSION = YES;
				CLANG_WARN_DEPRECATED_OBJC_IMPLEMENTATIONS = YES;
				CLANG_WARN_DIRECT_OBJC_ISA_USAGE = YES_ERROR;
				CLANG_WARN_DOCUMENTATION_COMMENTS = YES;
				CLANG_WARN_EMPTY_BODY = YES;
				CLANG_WARN_ENUM_CONVERSION = YES;
				CLANG_WARN_INFINITE_RECURSION = YES;
				CLANG_WARN_INT_CONVERSION = YES;
				CLANG_WARN_NON_LITERAL_NULL_CONVERSION = YES;
				CLANG_WARN_OBJC_IMPLICIT_RETAIN_SELF = YES;
				CLANG_WARN_OBJC_LITERAL_CONVERSION = YES;
				CLANG_WARN_OBJC_ROOT_CLASS = YES_ERROR;
				CLANG_WARN_QUOTED_INCLUDE_IN_FRAMEWORK_HEADER = YES;
				CLANG_WARN_RANGE_LOOP_ANALYSIS = YES;
				CLANG_WARN_STRICT_PROTOTYPES = YES;
				CLANG_WARN_SUSPICIOUS_MOVE = YES;
				CLANG_WARN_UNGUARDED_AVAILABILITY = YES_AGGRESSIVE;
				CLANG_WARN_UNREACHABLE_CODE = YES;
				CLANG_WARN__DUPLICATE_METHOD_MATCH = YES;
				COPY_PHASE_STRIP = NO;
				DEBUG_INFORMATION_FORMAT = dwarf;
				DEVELOPMENT_TEAM = 96M8ZZRJK6;
				ENABLE_STRICT_OBJC_MSGSEND = YES;
				ENABLE_TESTABILITY = YES;
				ENABLE_USER_SCRIPT_SANDBOXING = YES;
				GCC_C_LANGUAGE_STANDARD = gnu17;
				GCC_DYNAMIC_NO_PIC = NO;
				GCC_NO_COMMON_BLOCKS = YES;
				GCC_OPTIMIZATION_LEVEL = 0;
				GCC_PREPROCESSOR_DEFINITIONS = (
					"DEBUG=1",
					"$(inherited)",
				);
				GCC_WARN_64_TO_32_BIT_CONVERSION = YES;
				GCC_WARN_ABOUT_RETURN_TYPE = YES_ERROR;
				GCC_WARN_UNDECLARED_SELECTOR = YES;
				GCC_WARN_UNINITIALIZED_AUTOS = YES_AGGRESSIVE;
				GCC_WARN_UNUSED_FUNCTION = YES;
				GCC_WARN_UNUSED_VARIABLE = YES;
				LOCALIZATION_PREFERS_STRING_CATALOGS = YES;
				MACOSX_DEPLOYMENT_TARGET = 15.5;
				MTL_ENABLE_DEBUG_INFO = INCLUDE_SOURCE;
				MTL_FAST_MATH = YES;
				ONLY_ACTIVE_ARCH = YES;
				SDKROOT = macosx;
				SWIFT_ACTIVE_COMPILATION_CONDITIONS = "DEBUG $(inherited)";
				SWIFT_OPTIMIZATION_LEVEL = "-Onone";
			};
			name = Debug;
		};
		7F8341072E37F39500674A5D /* Release */ = {
			isa = XCBuildConfiguration;
			buildSettings = {
				ALWAYS_SEARCH_USER_PATHS = NO;
				ASSETCATALOG_COMPILER_GENERATE_SWIFT_ASSET_SYMBOL_EXTENSIONS = YES;
				CLANG_ANALYZER_NONNULL = YES;
				CLANG_ANALYZER_NUMBER_OBJECT_CONVERSION = YES_AGGRESSIVE;
				CLANG_CXX_LANGUAGE_STANDARD = "gnu++20";
				CLANG_ENABLE_MODULES = YES;
				CLANG_ENABLE_OBJC_ARC = YES;
				CLANG_ENABLE_OBJC_WEAK = YES;
				CLANG_WARN_BLOCK_CAPTURE_AUTORELEASING = YES;
				CLANG_WARN_BOOL_CONVERSION = YES;
				CLANG_WARN_COMMA = YES;
				CLANG_WARN_CONSTANT_CONVERSION = YES;
				CLANG_WARN_DEPRECATED_OBJC_IMPLEMENTATIONS = YES;
				CLANG_WARN_DIRECT_OBJC_ISA_USAGE = YES_ERROR;
				CLANG_WARN_DOCUMENTATION_COMMENTS = YES;
				CLANG_WARN_EMPTY_BODY = YES;
				CLANG_WARN_ENUM_CONVERSION = YES;
				CLANG_WARN_INFINITE_RECURSION = YES;
				CLANG_WARN_INT_CONVERSION = YES;
				CLANG_WARN_NON_LITERAL_NULL_CONVERSION = YES;
				CLANG_WARN_OBJC_IMPLICIT_RETAIN_SELF = YES;
				CLANG_WARN_OBJC_LITERAL_CONVERSION = YES;
				CLANG_WARN_OBJC_ROOT_CLASS = YES_ERROR;
				CLANG_WARN_QUOTED_INCLUDE_IN_FRAMEWORK_HEADER = YES;
				CLANG_WARN_RANGE_LOOP_ANALYSIS = YES;
				CLANG_WARN_STRICT_PROTOTYPES = YES;
				CLANG_WARN_SUSPICIOUS_MOVE = YES;
				CLANG_WARN_UNGUARDED_AVAILABILITY = YES_AGGRESSIVE;
				CLANG_WARN_UNREACHABLE_CODE = YES;
				CLANG_WARN__DUPLICATE_METHOD_MATCH = YES;
				COPY_PHASE_STRIP = NO;
				DEBUG_INFORMATION_FORMAT = "dwarf-with-dsym";
				DEVELOPMENT_TEAM = 96M8ZZRJK6;
				ENABLE_NS_ASSERTIONS = NO;
				ENABLE_STRICT_OBJC_MSGSEND = YES;
				ENABLE_USER_SCRIPT_SANDBOXING = YES;
				GCC_C_LANGUAGE_STANDARD = gnu17;
				GCC_NO_COMMON_BLOCKS = YES;
				GCC_WARN_64_TO_32_BIT_CONVERSION = YES;
				GCC_WARN_ABOUT_RETURN_TYPE = YES_ERROR;
				GCC_WARN_UNDECLARED_SELECTOR = YES;
				GCC_WARN_UNINITIALIZED_AUTOS = YES_AGGRESSIVE;
				GCC_WARN_UNUSED_FUNCTION = YES;
				GCC_WARN_UNUSED_VARIABLE = YES;
				LOCALIZATION_PREFERS_STRING_CATALOGS = YES;
				MACOSX_DEPLOYMENT_TARGET = 15.5;
				MTL_ENABLE_DEBUG_INFO = NO;
				MTL_FAST_MATH = YES;
				SDKROOT = macosx;
				SWIFT_COMPILATION_MODE = wholemodule;
			};
			name = Release;
		};
		7F8341092E37F39500674A5D /* Debug */ = {
			isa = XCBuildConfiguration;
			buildSettings = {
				ASSETCATALOG_COMPILER_APPICON_NAME = AppIcon;
				ASSETCATALOG_COMPILER_GLOBAL_ACCENT_COLOR_NAME = AccentColor;
				AUTOMATION_APPLE_EVENTS = NO;
				CODE_SIGN_ENTITLEMENTS = Nook/Nook.entitlements;
				CODE_SIGN_IDENTITY = "Apple Development";
				"CODE_SIGN_IDENTITY[sdk=macosx*]" = "Apple Development";
				CODE_SIGN_STYLE = Automatic;
				COMBINE_HIDPI_IMAGES = YES;
				CURRENT_PROJECT_VERSION = 1;
<<<<<<< HEAD
				DEVELOPMENT_TEAM = 96M8ZZRJK6;
				ENABLE_APP_SANDBOX = YES;
				ENABLE_FILE_ACCESS_DOWNLOADS_FOLDER = readwrite;
=======
				DEVELOPMENT_TEAM = 9DLM793N9T;
				ENABLE_APP_SANDBOX = NO;
>>>>>>> 3c991ce2
				ENABLE_HARDENED_RUNTIME = YES;
				ENABLE_PREVIEWS = YES;
				ENABLE_RESOURCE_ACCESS_PHOTO_LIBRARY = NO;
				GENERATE_INFOPLIST_FILE = YES;
				INFOPLIST_FILE = Nook/Info.plist;
				INFOPLIST_KEY_CFBundleDisplayName = Nook;
				INFOPLIST_KEY_LSApplicationCategoryType = "public.app-category.productivity";
				INFOPLIST_KEY_NSHumanReadableCopyright = "";
				INFOPLIST_KEY_NSPrincipalClass = NSApplication;
				LD_RUNPATH_SEARCH_PATHS = (
					"$(inherited)",
					"@executable_path/../Frameworks",
				);
				MARKETING_VERSION = 1.0;
				PRODUCT_BUNDLE_IDENTIFIER = com.nookbrowser.nook;
				PRODUCT_NAME = "$(TARGET_NAME)";
				PROVISIONING_PROFILE_SPECIFIER = "";
				REGISTER_APP_GROUPS = YES;
				RUNTIME_EXCEPTION_ALLOW_DYLD_ENVIRONMENT_VARIABLES = YES;
				RUNTIME_EXCEPTION_ALLOW_JIT = YES;
				RUNTIME_EXCEPTION_ALLOW_UNSIGNED_EXECUTABLE_MEMORY = NO;
				RUNTIME_EXCEPTION_DEBUGGING_TOOL = YES;
				RUNTIME_EXCEPTION_DISABLE_EXECUTABLE_PAGE_PROTECTION = YES;
				RUNTIME_EXCEPTION_DISABLE_LIBRARY_VALIDATION = YES;
				SWIFT_EMIT_LOC_STRINGS = YES;
				SWIFT_OBJC_BRIDGING_HEADER = "$(PROJECT_DIR)/Nook/Supporting Files/Nook-Bridging-Header.h";
				SWIFT_VERSION = 5.0;
			};
			name = Debug;
		};
		7F83410A2E37F39500674A5D /* Release */ = {
			isa = XCBuildConfiguration;
			buildSettings = {
				ASSETCATALOG_COMPILER_APPICON_NAME = AppIcon;
				ASSETCATALOG_COMPILER_GLOBAL_ACCENT_COLOR_NAME = AccentColor;
				AUTOMATION_APPLE_EVENTS = NO;
				CODE_SIGN_ENTITLEMENTS = Nook/Nook.entitlements;
				CODE_SIGN_IDENTITY = "Apple Development";
				"CODE_SIGN_IDENTITY[sdk=macosx*]" = "Apple Development";
				CODE_SIGN_STYLE = Automatic;
				COMBINE_HIDPI_IMAGES = YES;
				CURRENT_PROJECT_VERSION = 1;
				DEVELOPMENT_TEAM = 96M8ZZRJK6;
				ENABLE_APP_SANDBOX = YES;
				ENABLE_FILE_ACCESS_DOWNLOADS_FOLDER = readwrite;
				ENABLE_HARDENED_RUNTIME = YES;
				ENABLE_INCOMING_NETWORK_CONNECTIONS = YES;
				ENABLE_OUTGOING_NETWORK_CONNECTIONS = NO;
				ENABLE_PREVIEWS = YES;
				ENABLE_RESOURCE_ACCESS_AUDIO_INPUT = NO;
				ENABLE_RESOURCE_ACCESS_BLUETOOTH = NO;
				ENABLE_RESOURCE_ACCESS_CALENDARS = NO;
				ENABLE_RESOURCE_ACCESS_CAMERA = NO;
				ENABLE_RESOURCE_ACCESS_CONTACTS = NO;
				ENABLE_RESOURCE_ACCESS_LOCATION = NO;
				ENABLE_RESOURCE_ACCESS_PHOTO_LIBRARY = NO;
				ENABLE_RESOURCE_ACCESS_PRINTING = NO;
				ENABLE_RESOURCE_ACCESS_USB = NO;
				GENERATE_INFOPLIST_FILE = YES;
				INFOPLIST_FILE = Nook/Info.plist;
				INFOPLIST_KEY_CFBundleDisplayName = Nook;
				INFOPLIST_KEY_LSApplicationCategoryType = "public.app-category.productivity";
				INFOPLIST_KEY_NSHumanReadableCopyright = "";
				INFOPLIST_KEY_NSPrincipalClass = NSApplication;
				LD_RUNPATH_SEARCH_PATHS = (
					"$(inherited)",
					"@executable_path/../Frameworks",
				);
				MARKETING_VERSION = 1.0;
				PRODUCT_BUNDLE_IDENTIFIER = com.nookbrowser.nook;
				PRODUCT_NAME = "$(TARGET_NAME)";
				PROVISIONING_PROFILE_SPECIFIER = "";
				REGISTER_APP_GROUPS = YES;
				RUNTIME_EXCEPTION_ALLOW_DYLD_ENVIRONMENT_VARIABLES = YES;
				RUNTIME_EXCEPTION_ALLOW_JIT = NO;
				RUNTIME_EXCEPTION_ALLOW_UNSIGNED_EXECUTABLE_MEMORY = NO;
				RUNTIME_EXCEPTION_DEBUGGING_TOOL = YES;
				RUNTIME_EXCEPTION_DISABLE_EXECUTABLE_PAGE_PROTECTION = NO;
				RUNTIME_EXCEPTION_DISABLE_LIBRARY_VALIDATION = YES;
				SWIFT_EMIT_LOC_STRINGS = YES;
				SWIFT_OBJC_BRIDGING_HEADER = "$(PROJECT_DIR)/Nook/Supporting Files/Nook-Bridging-Header.h";
				SWIFT_VERSION = 5.0;
			};
			name = Release;
		};
/* End XCBuildConfiguration section */

/* Begin XCConfigurationList section */
		7F8340F72E37F39400674A5D /* Build configuration list for PBXProject "Nook" */ = {
			isa = XCConfigurationList;
			buildConfigurations = (
				7F8341062E37F39500674A5D /* Debug */,
				7F8341072E37F39500674A5D /* Release */,
			);
			defaultConfigurationIsVisible = 0;
			defaultConfigurationName = Release;
		};
		7F8341082E37F39500674A5D /* Build configuration list for PBXNativeTarget "Nook" */ = {
			isa = XCConfigurationList;
			buildConfigurations = (
				7F8341092E37F39500674A5D /* Debug */,
				7F83410A2E37F39500674A5D /* Release */,
			);
			defaultConfigurationIsVisible = 0;
			defaultConfigurationName = Release;
		};
/* End XCConfigurationList section */

/* Begin XCRemoteSwiftPackageReference section */
		7FAFC5D82E3ADDCD009D7DC4 /* XCRemoteSwiftPackageReference "FaviconFinder" */ = {
			isa = XCRemoteSwiftPackageReference;
			repositoryURL = "https://github.com/will-lumley/FaviconFinder";
			requirement = {
				kind = upToNextMajorVersion;
				minimumVersion = 5.1.4;
			};
		};
/* End XCRemoteSwiftPackageReference section */

/* Begin XCSwiftPackageProductDependency section */
		7FAFC5D92E3ADDCD009D7DC4 /* FaviconFinder */ = {
			isa = XCSwiftPackageProductDependency;
			package = 7FAFC5D82E3ADDCD009D7DC4 /* XCRemoteSwiftPackageReference "FaviconFinder" */;
			productName = FaviconFinder;
		};
/* End XCSwiftPackageProductDependency section */
	};
	rootObject = 7F8340F42E37F39400674A5D /* Project object */;
}<|MERGE_RESOLUTION|>--- conflicted
+++ resolved
@@ -1471,15 +1471,11 @@
 				CODE_SIGN_STYLE = Automatic;
 				COMBINE_HIDPI_IMAGES = YES;
 				CURRENT_PROJECT_VERSION = 1;
-<<<<<<< HEAD
 				DEVELOPMENT_TEAM = 96M8ZZRJK6;
 				ENABLE_APP_SANDBOX = YES;
 				ENABLE_FILE_ACCESS_DOWNLOADS_FOLDER = readwrite;
-=======
-				DEVELOPMENT_TEAM = 9DLM793N9T;
-				ENABLE_APP_SANDBOX = NO;
->>>>>>> 3c991ce2
 				ENABLE_HARDENED_RUNTIME = YES;
+        ENABLE_FILE_ACCESS_DOWNLOADS_FOLDER = readwrite;
 				ENABLE_PREVIEWS = YES;
 				ENABLE_RESOURCE_ACCESS_PHOTO_LIBRARY = NO;
 				GENERATE_INFOPLIST_FILE = YES;
