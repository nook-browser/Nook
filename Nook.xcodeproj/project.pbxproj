// !$*UTF8*$!
{
	archiveVersion = 1;
	classes = {
	};
	objectVersion = 77;
	objects = {

/* Begin PBXBuildFile section */
		2C16A0262E87430B0070894B /* Sparkle in Frameworks */ = {isa = PBXBuildFile; productRef = 2C16A0252E87430B0070894B /* Sparkle */; };
		3600212C2EC6EADB0016A41E /* ComplexModule in Frameworks */ = {isa = PBXBuildFile; productRef = 3600212B2EC6EADB0016A41E /* ComplexModule */; };
		3600212E2EC6EADB0016A41E /* Numerics in Frameworks */ = {isa = PBXBuildFile; productRef = 3600212D2EC6EADB0016A41E /* Numerics */; };
		360021302EC6EADB0016A41E /* RealModule in Frameworks */ = {isa = PBXBuildFile; productRef = 3600212F2EC6EADB0016A41E /* RealModule */; };
		360021332EC6EAEB0016A41E /* Atomics in Frameworks */ = {isa = PBXBuildFile; productRef = 360021322EC6EAEB0016A41E /* Atomics */; };
		360021362EC6EC150016A41E /* Highlightr in Frameworks */ = {isa = PBXBuildFile; productRef = 360021352EC6EC150016A41E /* Highlightr */; };
		360021392EC6EC2F0016A41E /* Fuzi in Frameworks */ = {isa = PBXBuildFile; productRef = 360021382EC6EC2F0016A41E /* Fuzi */; };
		3600213C2EC6EC450016A41E /* Reeeed in Frameworks */ = {isa = PBXBuildFile; productRef = 3600213B2EC6EC450016A41E /* Reeeed */; };
		3600213F2EC6EC710016A41E /* LRUCache in Frameworks */ = {isa = PBXBuildFile; productRef = 3600213E2EC6EC710016A41E /* LRUCache */; };
		360021422EC6EC7F0016A41E /* Graphing in Frameworks */ = {isa = PBXBuildFile; productRef = 360021412EC6EC7F0016A41E /* Graphing */; };
		360021442EC6EC7F0016A41E /* Motion in Frameworks */ = {isa = PBXBuildFile; productRef = 360021432EC6EC7F0016A41E /* Motion */; };
		564997D82E9B24CC00D89F78 /* Garnish in Frameworks */ = {isa = PBXBuildFile; productRef = 564997D72E9B24CC00D89F78 /* Garnish */; };
		56C82BA92E9C2DB500DDD0D6 /* UniversalGlass in Frameworks */ = {isa = PBXBuildFile; productRef = 56C82BA82E9C2DB500DDD0D6 /* UniversalGlass */; };
		7FAFC5DA2E3ADDCD009D7DC4 /* FaviconFinder in Frameworks */ = {isa = PBXBuildFile; productRef = 7FAFC5D92E3ADDCD009D7DC4 /* FaviconFinder */; };
/* End PBXBuildFile section */

/* Begin PBXFileReference section */
		7F8340FC2E37F39400674A5D /* Nook.app */ = {isa = PBXFileReference; explicitFileType = wrapper.application; includeInIndex = 0; path = Nook.app; sourceTree = BUILT_PRODUCTS_DIR; };
/* End PBXFileReference section */

/* Begin PBXFileSystemSynchronizedBuildFileExceptionSet section */
		2CAC4DD12E82457B00870189 /* Exceptions for "Nook" folder in "Nook" target */ = {
			isa = PBXFileSystemSynchronizedBuildFileExceptionSet;
			membershipExceptions = (
				Info.plist,
				ThirdParty/BigUIPaging/README.md,
				ThirdParty/HTSymbolHook/README.md,
				ThirdParty/MuteableWKWebView/README.md,
			);
			target = 7F8340FB2E37F39400674A5D /* Nook */;
		};
		564997D22E9B125200D89F78 /* Exceptions for "UI" folder in "Nook" target */ = {
			isa = PBXFileSystemSynchronizedBuildFileExceptionSet;
			membershipExceptions = (
				Buttons/NavButtons/NavMenuStyle.swift,
			);
			target = 7F8340FB2E37F39400674A5D /* Nook */;
		};
/* End PBXFileSystemSynchronizedBuildFileExceptionSet section */

/* Begin PBXFileSystemSynchronizedRootGroup section */
		2CAC4D282E82457B00870189 /* Nook */ = {
			isa = PBXFileSystemSynchronizedRootGroup;
			exceptions = (
				2CAC4DD12E82457B00870189 /* Exceptions for "Nook" folder in "Nook" target */,
			);
			path = Nook;
			sourceTree = "<group>";
		};
		564997D02E9B125200D89F78 /* UI */ = {
			isa = PBXFileSystemSynchronizedRootGroup;
			exceptions = (
				564997D22E9B125200D89F78 /* Exceptions for "UI" folder in "Nook" target */,
			);
			path = UI;
			sourceTree = "<group>";
		};
/* End PBXFileSystemSynchronizedRootGroup section */

/* Begin PBXFrameworksBuildPhase section */
		7F8340F92E37F39400674A5D /* Frameworks */ = {
			isa = PBXFrameworksBuildPhase;
			buildActionMask = 2147483647;
			files = (
				360021442EC6EC7F0016A41E /* Motion in Frameworks */,
				3600213C2EC6EC450016A41E /* Reeeed in Frameworks */,
				3600213F2EC6EC710016A41E /* LRUCache in Frameworks */,
				564997D82E9B24CC00D89F78 /* Garnish in Frameworks */,
				56C82BA92E9C2DB500DDD0D6 /* UniversalGlass in Frameworks */,
				7FAFC5DA2E3ADDCD009D7DC4 /* FaviconFinder in Frameworks */,
				360021302EC6EADB0016A41E /* RealModule in Frameworks */,
				360021392EC6EC2F0016A41E /* Fuzi in Frameworks */,
				2C16A0262E87430B0070894B /* Sparkle in Frameworks */,
				360021362EC6EC150016A41E /* Highlightr in Frameworks */,
				360021422EC6EC7F0016A41E /* Graphing in Frameworks */,
				3600212C2EC6EADB0016A41E /* ComplexModule in Frameworks */,
				3600212E2EC6EADB0016A41E /* Numerics in Frameworks */,
				360021332EC6EAEB0016A41E /* Atomics in Frameworks */,
			);
			runOnlyForDeploymentPostprocessing = 0;
		};
/* End PBXFrameworksBuildPhase section */

/* Begin PBXGroup section */
		7F8340F32E37F39400674A5D = {
			isa = PBXGroup;
			children = (
				7F8340FD2E37F39400674A5D /* Products */,
				564997D02E9B125200D89F78 /* UI */,
				2CAC4D282E82457B00870189 /* Nook */,
			);
			sourceTree = "<group>";
		};
		7F8340FD2E37F39400674A5D /* Products */ = {
			isa = PBXGroup;
			children = (
				7F8340FC2E37F39400674A5D /* Nook.app */,
			);
			name = Products;
			sourceTree = "<group>";
		};
/* End PBXGroup section */

/* Begin PBXNativeTarget section */
		7F8340FB2E37F39400674A5D /* Nook */ = {
			isa = PBXNativeTarget;
			buildConfigurationList = 7F8341082E37F39500674A5D /* Build configuration list for PBXNativeTarget "Nook" */;
			buildPhases = (
				7F8340F82E37F39400674A5D /* Sources */,
				7F8340F92E37F39400674A5D /* Frameworks */,
				7F8340FA2E37F39400674A5D /* Resources */,
			);
			buildRules = (
			);
			dependencies = (
			);
			fileSystemSynchronizedGroups = (
				2CAC4D282E82457B00870189 /* Nook */,
				564997D02E9B125200D89F78 /* UI */,
			);
			name = Nook;
			packageProductDependencies = (
				7FAFC5D92E3ADDCD009D7DC4 /* FaviconFinder */,
				2C16A0252E87430B0070894B /* Sparkle */,
				564997D72E9B24CC00D89F78 /* Garnish */,
<<<<<<< HEAD
				3600212B2EC6EADB0016A41E /* ComplexModule */,
				3600212D2EC6EADB0016A41E /* Numerics */,
				3600212F2EC6EADB0016A41E /* RealModule */,
				360021322EC6EAEB0016A41E /* Atomics */,
				360021352EC6EC150016A41E /* Highlightr */,
				360021382EC6EC2F0016A41E /* Fuzi */,
				3600213B2EC6EC450016A41E /* Reeeed */,
				3600213E2EC6EC710016A41E /* LRUCache */,
				360021412EC6EC7F0016A41E /* Graphing */,
				360021432EC6EC7F0016A41E /* Motion */,
=======
				56C82BA82E9C2DB500DDD0D6 /* UniversalGlass */,
>>>>>>> 1273b914
			);
			productName = Pulse;
			productReference = 7F8340FC2E37F39400674A5D /* Nook.app */;
			productType = "com.apple.product-type.application";
		};
/* End PBXNativeTarget section */

/* Begin PBXProject section */
		7F8340F42E37F39400674A5D /* Project object */ = {
			isa = PBXProject;
			attributes = {
				BuildIndependentTargetsInParallel = 1;
				LastSwiftUpdateCheck = 2600;
				LastUpgradeCheck = 1640;
				TargetAttributes = {
					7F8340FB2E37F39400674A5D = {
						CreatedOnToolsVersion = 16.4;
					};
				};
			};
			buildConfigurationList = 7F8340F72E37F39400674A5D /* Build configuration list for PBXProject "Nook" */;
			developmentRegion = en;
			hasScannedForEncodings = 0;
			knownRegions = (
				en,
				Base,
			);
			mainGroup = 7F8340F32E37F39400674A5D;
			minimizedProjectReferenceProxies = 1;
			packageReferences = (
				7FAFC5D82E3ADDCD009D7DC4 /* XCRemoteSwiftPackageReference "FaviconFinder" */,
				2C16A0242E87430B0070894B /* XCRemoteSwiftPackageReference "Sparkle" */,
				564997D62E9B24CC00D89F78 /* XCRemoteSwiftPackageReference "Garnish" */,
<<<<<<< HEAD
				3600212A2EC6EADB0016A41E /* XCRemoteSwiftPackageReference "swift-numerics" */,
				360021312EC6EAEB0016A41E /* XCRemoteSwiftPackageReference "swift-atomics" */,
				360021342EC6EC150016A41E /* XCRemoteSwiftPackageReference "Highlightr" */,
				360021372EC6EC2F0016A41E /* XCRemoteSwiftPackageReference "Fuzi" */,
				3600213A2EC6EC450016A41E /* XCRemoteSwiftPackageReference "reeeed" */,
				3600213D2EC6EC710016A41E /* XCRemoteSwiftPackageReference "LRUCache" */,
				360021402EC6EC7F0016A41E /* XCRemoteSwiftPackageReference "Motion" */,
=======
				56C82BA72E9C2DB500DDD0D6 /* XCRemoteSwiftPackageReference "UniversalGlass" */,
>>>>>>> 1273b914
			);
			preferredProjectObjectVersion = 77;
			productRefGroup = 7F8340FD2E37F39400674A5D /* Products */;
			projectDirPath = "";
			projectRoot = "";
			targets = (
				7F8340FB2E37F39400674A5D /* Nook */,
			);
		};
/* End PBXProject section */

/* Begin PBXResourcesBuildPhase section */
		7F8340FA2E37F39400674A5D /* Resources */ = {
			isa = PBXResourcesBuildPhase;
			buildActionMask = 2147483647;
			files = (
			);
			runOnlyForDeploymentPostprocessing = 0;
		};
/* End PBXResourcesBuildPhase section */

/* Begin PBXSourcesBuildPhase section */
		7F8340F82E37F39400674A5D /* Sources */ = {
			isa = PBXSourcesBuildPhase;
			buildActionMask = 2147483647;
			files = (
			);
			runOnlyForDeploymentPostprocessing = 0;
		};
/* End PBXSourcesBuildPhase section */

/* Begin XCBuildConfiguration section */
		7F8341062E37F39500674A5D /* Debug */ = {
			isa = XCBuildConfiguration;
			buildSettings = {
				ALWAYS_SEARCH_USER_PATHS = NO;
				ASSETCATALOG_COMPILER_GENERATE_SWIFT_ASSET_SYMBOL_EXTENSIONS = YES;
				CLANG_ANALYZER_NONNULL = YES;
				CLANG_ANALYZER_NUMBER_OBJECT_CONVERSION = YES_AGGRESSIVE;
				CLANG_CXX_LANGUAGE_STANDARD = "gnu++20";
				CLANG_ENABLE_MODULES = YES;
				CLANG_ENABLE_OBJC_ARC = YES;
				CLANG_ENABLE_OBJC_WEAK = YES;
				CLANG_WARN_BLOCK_CAPTURE_AUTORELEASING = YES;
				CLANG_WARN_BOOL_CONVERSION = YES;
				CLANG_WARN_COMMA = YES;
				CLANG_WARN_CONSTANT_CONVERSION = YES;
				CLANG_WARN_DEPRECATED_OBJC_IMPLEMENTATIONS = YES;
				CLANG_WARN_DIRECT_OBJC_ISA_USAGE = YES_ERROR;
				CLANG_WARN_DOCUMENTATION_COMMENTS = YES;
				CLANG_WARN_EMPTY_BODY = YES;
				CLANG_WARN_ENUM_CONVERSION = YES;
				CLANG_WARN_INFINITE_RECURSION = YES;
				CLANG_WARN_INT_CONVERSION = YES;
				CLANG_WARN_NON_LITERAL_NULL_CONVERSION = YES;
				CLANG_WARN_OBJC_IMPLICIT_RETAIN_SELF = YES;
				CLANG_WARN_OBJC_LITERAL_CONVERSION = YES;
				CLANG_WARN_OBJC_ROOT_CLASS = YES_ERROR;
				CLANG_WARN_QUOTED_INCLUDE_IN_FRAMEWORK_HEADER = YES;
				CLANG_WARN_RANGE_LOOP_ANALYSIS = YES;
				CLANG_WARN_STRICT_PROTOTYPES = YES;
				CLANG_WARN_SUSPICIOUS_MOVE = YES;
				CLANG_WARN_UNGUARDED_AVAILABILITY = YES_AGGRESSIVE;
				CLANG_WARN_UNREACHABLE_CODE = YES;
				CLANG_WARN__DUPLICATE_METHOD_MATCH = YES;
				COPY_PHASE_STRIP = NO;
				DEBUG_INFORMATION_FORMAT = dwarf;
				DEVELOPMENT_TEAM = 96M8ZZRJK6;
				ENABLE_STRICT_OBJC_MSGSEND = YES;
				ENABLE_TESTABILITY = YES;
				ENABLE_USER_SCRIPT_SANDBOXING = YES;
				GCC_C_LANGUAGE_STANDARD = gnu17;
				GCC_DYNAMIC_NO_PIC = NO;
				GCC_NO_COMMON_BLOCKS = YES;
				GCC_OPTIMIZATION_LEVEL = 0;
				GCC_PREPROCESSOR_DEFINITIONS = (
					"DEBUG=1",
					"$(inherited)",
				);
				GCC_WARN_64_TO_32_BIT_CONVERSION = YES;
				GCC_WARN_ABOUT_RETURN_TYPE = YES_ERROR;
				GCC_WARN_UNDECLARED_SELECTOR = YES;
				GCC_WARN_UNINITIALIZED_AUTOS = YES_AGGRESSIVE;
				GCC_WARN_UNUSED_FUNCTION = YES;
				GCC_WARN_UNUSED_VARIABLE = YES;
				LOCALIZATION_PREFERS_STRING_CATALOGS = YES;
				MACOSX_DEPLOYMENT_TARGET = 15.5;
				MTL_ENABLE_DEBUG_INFO = INCLUDE_SOURCE;
				MTL_FAST_MATH = YES;
				ONLY_ACTIVE_ARCH = YES;
				SDKROOT = macosx;
				SWIFT_ACTIVE_COMPILATION_CONDITIONS = "DEBUG $(inherited)";
				SWIFT_OPTIMIZATION_LEVEL = "-Onone";
			};
			name = Debug;
		};
		7F8341072E37F39500674A5D /* Release */ = {
			isa = XCBuildConfiguration;
			buildSettings = {
				ALWAYS_SEARCH_USER_PATHS = NO;
				ASSETCATALOG_COMPILER_GENERATE_SWIFT_ASSET_SYMBOL_EXTENSIONS = YES;
				CLANG_ANALYZER_NONNULL = YES;
				CLANG_ANALYZER_NUMBER_OBJECT_CONVERSION = YES_AGGRESSIVE;
				CLANG_CXX_LANGUAGE_STANDARD = "gnu++20";
				CLANG_ENABLE_MODULES = YES;
				CLANG_ENABLE_OBJC_ARC = YES;
				CLANG_ENABLE_OBJC_WEAK = YES;
				CLANG_WARN_BLOCK_CAPTURE_AUTORELEASING = YES;
				CLANG_WARN_BOOL_CONVERSION = YES;
				CLANG_WARN_COMMA = YES;
				CLANG_WARN_CONSTANT_CONVERSION = YES;
				CLANG_WARN_DEPRECATED_OBJC_IMPLEMENTATIONS = YES;
				CLANG_WARN_DIRECT_OBJC_ISA_USAGE = YES_ERROR;
				CLANG_WARN_DOCUMENTATION_COMMENTS = YES;
				CLANG_WARN_EMPTY_BODY = YES;
				CLANG_WARN_ENUM_CONVERSION = YES;
				CLANG_WARN_INFINITE_RECURSION = YES;
				CLANG_WARN_INT_CONVERSION = YES;
				CLANG_WARN_NON_LITERAL_NULL_CONVERSION = YES;
				CLANG_WARN_OBJC_IMPLICIT_RETAIN_SELF = YES;
				CLANG_WARN_OBJC_LITERAL_CONVERSION = YES;
				CLANG_WARN_OBJC_ROOT_CLASS = YES_ERROR;
				CLANG_WARN_QUOTED_INCLUDE_IN_FRAMEWORK_HEADER = YES;
				CLANG_WARN_RANGE_LOOP_ANALYSIS = YES;
				CLANG_WARN_STRICT_PROTOTYPES = YES;
				CLANG_WARN_SUSPICIOUS_MOVE = YES;
				CLANG_WARN_UNGUARDED_AVAILABILITY = YES_AGGRESSIVE;
				CLANG_WARN_UNREACHABLE_CODE = YES;
				CLANG_WARN__DUPLICATE_METHOD_MATCH = YES;
				COPY_PHASE_STRIP = NO;
				DEBUG_INFORMATION_FORMAT = "dwarf-with-dsym";
				DEVELOPMENT_TEAM = 96M8ZZRJK6;
				ENABLE_NS_ASSERTIONS = NO;
				ENABLE_STRICT_OBJC_MSGSEND = YES;
				ENABLE_USER_SCRIPT_SANDBOXING = YES;
				GCC_C_LANGUAGE_STANDARD = gnu17;
				GCC_NO_COMMON_BLOCKS = YES;
				GCC_WARN_64_TO_32_BIT_CONVERSION = YES;
				GCC_WARN_ABOUT_RETURN_TYPE = YES_ERROR;
				GCC_WARN_UNDECLARED_SELECTOR = YES;
				GCC_WARN_UNINITIALIZED_AUTOS = YES_AGGRESSIVE;
				GCC_WARN_UNUSED_FUNCTION = YES;
				GCC_WARN_UNUSED_VARIABLE = YES;
				LOCALIZATION_PREFERS_STRING_CATALOGS = YES;
				MACOSX_DEPLOYMENT_TARGET = 15.5;
				MTL_ENABLE_DEBUG_INFO = NO;
				MTL_FAST_MATH = YES;
				SDKROOT = macosx;
				SWIFT_COMPILATION_MODE = wholemodule;
			};
			name = Release;
		};
		7F8341092E37F39500674A5D /* Debug */ = {
			isa = XCBuildConfiguration;
			buildSettings = {
				ASSETCATALOG_COMPILER_APPICON_NAME = "logo-dev";
				ASSETCATALOG_COMPILER_GLOBAL_ACCENT_COLOR_NAME = AccentColor;
				AUTOMATION_APPLE_EVENTS = NO;
				CODE_SIGN_ENTITLEMENTS = Nook/Nook.entitlements;
				CODE_SIGN_IDENTITY = "Apple Development";
				CODE_SIGN_STYLE = Automatic;
				COMBINE_HIDPI_IMAGES = YES;
				CURRENT_PROJECT_VERSION = 104;
<<<<<<< HEAD
				DEVELOPMENT_TEAM = 8JTS5XWJJN;
				"DEVELOPMENT_TEAM[sdk=macosx*]" = 8JTS5XWJJN;
=======
				DEVELOPMENT_TEAM = 9DLM793N9T;
>>>>>>> 1273b914
				ENABLE_APP_SANDBOX = NO;
				ENABLE_HARDENED_RUNTIME = YES;
				ENABLE_PREVIEWS = YES;
				ENABLE_RESOURCE_ACCESS_PHOTO_LIBRARY = NO;
				GENERATE_INFOPLIST_FILE = YES;
				INFOPLIST_FILE = Nook/Info.plist;
				INFOPLIST_KEY_CFBundleDisplayName = Nook;
				INFOPLIST_KEY_LSApplicationCategoryType = "public.app-category.productivity";
				INFOPLIST_KEY_NSHumanReadableCopyright = "";
				INFOPLIST_KEY_NSPrincipalClass = NSApplication;
				LD_RUNPATH_SEARCH_PATHS = (
					"$(inherited)",
					"@executable_path/../Frameworks",
				);
				MARKETING_VERSION = 1.0.4;
				PRODUCT_BUNDLE_IDENTIFIER = io.browsewithnook.nook;
				PRODUCT_NAME = "$(TARGET_NAME)";
				PROVISIONING_PROFILE_SPECIFIER = "";
				"PROVISIONING_PROFILE_SPECIFIER[sdk=macosx*]" = "";
				REGISTER_APP_GROUPS = YES;
				RUNTIME_EXCEPTION_ALLOW_DYLD_ENVIRONMENT_VARIABLES = YES;
				RUNTIME_EXCEPTION_ALLOW_JIT = YES;
				RUNTIME_EXCEPTION_ALLOW_UNSIGNED_EXECUTABLE_MEMORY = NO;
				RUNTIME_EXCEPTION_DEBUGGING_TOOL = YES;
				RUNTIME_EXCEPTION_DISABLE_EXECUTABLE_PAGE_PROTECTION = YES;
				RUNTIME_EXCEPTION_DISABLE_LIBRARY_VALIDATION = YES;
				SWIFT_EMIT_LOC_STRINGS = YES;
				SWIFT_OBJC_BRIDGING_HEADER = "$(PROJECT_DIR)/Nook/Supporting Files/Nook-Bridging-Header.h";
				SWIFT_VERSION = 5.0;
			};
			name = Debug;
		};
		7F83410A2E37F39500674A5D /* Release */ = {
			isa = XCBuildConfiguration;
			buildSettings = {
				ASSETCATALOG_COMPILER_APPICON_NAME = logo;
				ASSETCATALOG_COMPILER_GLOBAL_ACCENT_COLOR_NAME = AccentColor;
				AUTOMATION_APPLE_EVENTS = NO;
				CODE_SIGN_ENTITLEMENTS = Nook/Nook.entitlements;
				CODE_SIGN_IDENTITY = "Apple Development";
				CODE_SIGN_STYLE = Automatic;
				COMBINE_HIDPI_IMAGES = YES;
				CURRENT_PROJECT_VERSION = 104;
<<<<<<< HEAD
				DEVELOPMENT_TEAM = 8JTS5XWJJN;
				"DEVELOPMENT_TEAM[sdk=macosx*]" = 8JTS5XWJJN;
=======
				DEVELOPMENT_TEAM = 9DLM793N9T;
>>>>>>> 1273b914
				ENABLE_APP_SANDBOX = NO;
				ENABLE_HARDENED_RUNTIME = YES;
				ENABLE_PREVIEWS = YES;
				ENABLE_RESOURCE_ACCESS_AUDIO_INPUT = NO;
				ENABLE_RESOURCE_ACCESS_CALENDARS = NO;
				ENABLE_RESOURCE_ACCESS_CAMERA = NO;
				ENABLE_RESOURCE_ACCESS_CONTACTS = NO;
				ENABLE_RESOURCE_ACCESS_LOCATION = NO;
				ENABLE_RESOURCE_ACCESS_PHOTO_LIBRARY = NO;
				GENERATE_INFOPLIST_FILE = YES;
				INFOPLIST_FILE = Nook/Info.plist;
				INFOPLIST_KEY_CFBundleDisplayName = Nook;
				INFOPLIST_KEY_LSApplicationCategoryType = "public.app-category.productivity";
				INFOPLIST_KEY_NSHumanReadableCopyright = "";
				INFOPLIST_KEY_NSPrincipalClass = NSApplication;
				LD_RUNPATH_SEARCH_PATHS = (
					"$(inherited)",
					"@executable_path/../Frameworks",
				);
				MARKETING_VERSION = 1.0.4;
				PRODUCT_BUNDLE_IDENTIFIER = io.browsewithnook.nook;
				PRODUCT_NAME = "$(TARGET_NAME)";
				PROVISIONING_PROFILE_SPECIFIER = "";
				"PROVISIONING_PROFILE_SPECIFIER[sdk=macosx*]" = "";
				REGISTER_APP_GROUPS = YES;
				RUNTIME_EXCEPTION_ALLOW_DYLD_ENVIRONMENT_VARIABLES = YES;
				RUNTIME_EXCEPTION_ALLOW_JIT = YES;
				RUNTIME_EXCEPTION_ALLOW_UNSIGNED_EXECUTABLE_MEMORY = NO;
				RUNTIME_EXCEPTION_DEBUGGING_TOOL = NO;
				RUNTIME_EXCEPTION_DISABLE_EXECUTABLE_PAGE_PROTECTION = NO;
				RUNTIME_EXCEPTION_DISABLE_LIBRARY_VALIDATION = YES;
				SWIFT_EMIT_LOC_STRINGS = YES;
				SWIFT_OBJC_BRIDGING_HEADER = "$(PROJECT_DIR)/Nook/Supporting Files/Nook-Bridging-Header.h";
				SWIFT_VERSION = 5.0;
			};
			name = Release;
		};
/* End XCBuildConfiguration section */

/* Begin XCConfigurationList section */
		7F8340F72E37F39400674A5D /* Build configuration list for PBXProject "Nook" */ = {
			isa = XCConfigurationList;
			buildConfigurations = (
				7F8341062E37F39500674A5D /* Debug */,
				7F8341072E37F39500674A5D /* Release */,
			);
			defaultConfigurationIsVisible = 0;
			defaultConfigurationName = Release;
		};
		7F8341082E37F39500674A5D /* Build configuration list for PBXNativeTarget "Nook" */ = {
			isa = XCConfigurationList;
			buildConfigurations = (
				7F8341092E37F39500674A5D /* Debug */,
				7F83410A2E37F39500674A5D /* Release */,
			);
			defaultConfigurationIsVisible = 0;
			defaultConfigurationName = Release;
		};
/* End XCConfigurationList section */

/* Begin XCRemoteSwiftPackageReference section */
		2C16A0242E87430B0070894B /* XCRemoteSwiftPackageReference "Sparkle" */ = {
			isa = XCRemoteSwiftPackageReference;
			repositoryURL = "https://github.com/sparkle-project/Sparkle";
			requirement = {
				kind = upToNextMajorVersion;
				minimumVersion = 2.8.0;
			};
		};
		3600212A2EC6EADB0016A41E /* XCRemoteSwiftPackageReference "swift-numerics" */ = {
			isa = XCRemoteSwiftPackageReference;
			repositoryURL = "https://github.com/apple/swift-numerics.git";
			requirement = {
				kind = upToNextMajorVersion;
				minimumVersion = 1.1.1;
			};
		};
		360021312EC6EAEB0016A41E /* XCRemoteSwiftPackageReference "swift-atomics" */ = {
			isa = XCRemoteSwiftPackageReference;
			repositoryURL = "https://github.com/apple/swift-atomics.git";
			requirement = {
				kind = upToNextMajorVersion;
				minimumVersion = 1.3.0;
			};
		};
		360021342EC6EC150016A41E /* XCRemoteSwiftPackageReference "Highlightr" */ = {
			isa = XCRemoteSwiftPackageReference;
			repositoryURL = "https://github.com/raspu/Highlightr/";
			requirement = {
				kind = upToNextMajorVersion;
				minimumVersion = 2.3.0;
			};
		};
		360021372EC6EC2F0016A41E /* XCRemoteSwiftPackageReference "Fuzi" */ = {
			isa = XCRemoteSwiftPackageReference;
			repositoryURL = "https://github.com/cezheng/Fuzi";
			requirement = {
				kind = upToNextMajorVersion;
				minimumVersion = 3.1.3;
			};
		};
		3600213A2EC6EC450016A41E /* XCRemoteSwiftPackageReference "reeeed" */ = {
			isa = XCRemoteSwiftPackageReference;
			repositoryURL = "https://github.com/nate-parrott/reeeed";
			requirement = {
				kind = upToNextMajorVersion;
				minimumVersion = 1.0.1;
			};
		};
		3600213D2EC6EC710016A41E /* XCRemoteSwiftPackageReference "LRUCache" */ = {
			isa = XCRemoteSwiftPackageReference;
			repositoryURL = "https://github.com/nicklockwood/LRUCache.git";
			requirement = {
				kind = upToNextMajorVersion;
				minimumVersion = 1.2.0;
			};
		};
		360021402EC6EC7F0016A41E /* XCRemoteSwiftPackageReference "Motion" */ = {
			isa = XCRemoteSwiftPackageReference;
			repositoryURL = "https://github.com/b3ll/Motion";
			requirement = {
				branch = main;
				kind = branch;
			};
		};
		564997D62E9B24CC00D89F78 /* XCRemoteSwiftPackageReference "Garnish" */ = {
			isa = XCRemoteSwiftPackageReference;
			repositoryURL = "https://github.com/Aeastr/Garnish";
			requirement = {
				kind = upToNextMajorVersion;
				minimumVersion = 0.0.4;
			};
		};
		56C82BA72E9C2DB500DDD0D6 /* XCRemoteSwiftPackageReference "UniversalGlass" */ = {
			isa = XCRemoteSwiftPackageReference;
			repositoryURL = "https://github.com/Aeastr/UniversalGlass";
			requirement = {
				branch = main;
				kind = branch;
			};
		};
		7FAFC5D82E3ADDCD009D7DC4 /* XCRemoteSwiftPackageReference "FaviconFinder" */ = {
			isa = XCRemoteSwiftPackageReference;
			repositoryURL = "https://github.com/will-lumley/FaviconFinder";
			requirement = {
				kind = upToNextMajorVersion;
				minimumVersion = 5.1.4;
			};
		};
/* End XCRemoteSwiftPackageReference section */

/* Begin XCSwiftPackageProductDependency section */
		2C16A0252E87430B0070894B /* Sparkle */ = {
			isa = XCSwiftPackageProductDependency;
			package = 2C16A0242E87430B0070894B /* XCRemoteSwiftPackageReference "Sparkle" */;
			productName = Sparkle;
		};
		3600212B2EC6EADB0016A41E /* ComplexModule */ = {
			isa = XCSwiftPackageProductDependency;
			package = 3600212A2EC6EADB0016A41E /* XCRemoteSwiftPackageReference "swift-numerics" */;
			productName = ComplexModule;
		};
		3600212D2EC6EADB0016A41E /* Numerics */ = {
			isa = XCSwiftPackageProductDependency;
			package = 3600212A2EC6EADB0016A41E /* XCRemoteSwiftPackageReference "swift-numerics" */;
			productName = Numerics;
		};
		3600212F2EC6EADB0016A41E /* RealModule */ = {
			isa = XCSwiftPackageProductDependency;
			package = 3600212A2EC6EADB0016A41E /* XCRemoteSwiftPackageReference "swift-numerics" */;
			productName = RealModule;
		};
		360021322EC6EAEB0016A41E /* Atomics */ = {
			isa = XCSwiftPackageProductDependency;
			package = 360021312EC6EAEB0016A41E /* XCRemoteSwiftPackageReference "swift-atomics" */;
			productName = Atomics;
		};
		360021352EC6EC150016A41E /* Highlightr */ = {
			isa = XCSwiftPackageProductDependency;
			package = 360021342EC6EC150016A41E /* XCRemoteSwiftPackageReference "Highlightr" */;
			productName = Highlightr;
		};
		360021382EC6EC2F0016A41E /* Fuzi */ = {
			isa = XCSwiftPackageProductDependency;
			package = 360021372EC6EC2F0016A41E /* XCRemoteSwiftPackageReference "Fuzi" */;
			productName = Fuzi;
		};
		3600213B2EC6EC450016A41E /* Reeeed */ = {
			isa = XCSwiftPackageProductDependency;
			package = 3600213A2EC6EC450016A41E /* XCRemoteSwiftPackageReference "reeeed" */;
			productName = Reeeed;
		};
		3600213E2EC6EC710016A41E /* LRUCache */ = {
			isa = XCSwiftPackageProductDependency;
			package = 3600213D2EC6EC710016A41E /* XCRemoteSwiftPackageReference "LRUCache" */;
			productName = LRUCache;
		};
		360021412EC6EC7F0016A41E /* Graphing */ = {
			isa = XCSwiftPackageProductDependency;
			package = 360021402EC6EC7F0016A41E /* XCRemoteSwiftPackageReference "Motion" */;
			productName = Graphing;
		};
		360021432EC6EC7F0016A41E /* Motion */ = {
			isa = XCSwiftPackageProductDependency;
			package = 360021402EC6EC7F0016A41E /* XCRemoteSwiftPackageReference "Motion" */;
			productName = Motion;
		};
		564997D72E9B24CC00D89F78 /* Garnish */ = {
			isa = XCSwiftPackageProductDependency;
			package = 564997D62E9B24CC00D89F78 /* XCRemoteSwiftPackageReference "Garnish" */;
			productName = Garnish;
		};
		56C82BA82E9C2DB500DDD0D6 /* UniversalGlass */ = {
			isa = XCSwiftPackageProductDependency;
			package = 56C82BA72E9C2DB500DDD0D6 /* XCRemoteSwiftPackageReference "UniversalGlass" */;
			productName = UniversalGlass;
		};
		7FAFC5D92E3ADDCD009D7DC4 /* FaviconFinder */ = {
			isa = XCSwiftPackageProductDependency;
			package = 7FAFC5D82E3ADDCD009D7DC4 /* XCRemoteSwiftPackageReference "FaviconFinder" */;
			productName = FaviconFinder;
		};
/* End XCSwiftPackageProductDependency section */
	};
	rootObject = 7F8340F42E37F39400674A5D /* Project object */;
}<|MERGE_RESOLUTION|>--- conflicted
+++ resolved
@@ -132,7 +132,6 @@
 				7FAFC5D92E3ADDCD009D7DC4 /* FaviconFinder */,
 				2C16A0252E87430B0070894B /* Sparkle */,
 				564997D72E9B24CC00D89F78 /* Garnish */,
-<<<<<<< HEAD
 				3600212B2EC6EADB0016A41E /* ComplexModule */,
 				3600212D2EC6EADB0016A41E /* Numerics */,
 				3600212F2EC6EADB0016A41E /* RealModule */,
@@ -143,9 +142,6 @@
 				3600213E2EC6EC710016A41E /* LRUCache */,
 				360021412EC6EC7F0016A41E /* Graphing */,
 				360021432EC6EC7F0016A41E /* Motion */,
-=======
-				56C82BA82E9C2DB500DDD0D6 /* UniversalGlass */,
->>>>>>> 1273b914
 			);
 			productName = Pulse;
 			productReference = 7F8340FC2E37F39400674A5D /* Nook.app */;
@@ -179,7 +175,6 @@
 				7FAFC5D82E3ADDCD009D7DC4 /* XCRemoteSwiftPackageReference "FaviconFinder" */,
 				2C16A0242E87430B0070894B /* XCRemoteSwiftPackageReference "Sparkle" */,
 				564997D62E9B24CC00D89F78 /* XCRemoteSwiftPackageReference "Garnish" */,
-<<<<<<< HEAD
 				3600212A2EC6EADB0016A41E /* XCRemoteSwiftPackageReference "swift-numerics" */,
 				360021312EC6EAEB0016A41E /* XCRemoteSwiftPackageReference "swift-atomics" */,
 				360021342EC6EC150016A41E /* XCRemoteSwiftPackageReference "Highlightr" */,
@@ -187,9 +182,6 @@
 				3600213A2EC6EC450016A41E /* XCRemoteSwiftPackageReference "reeeed" */,
 				3600213D2EC6EC710016A41E /* XCRemoteSwiftPackageReference "LRUCache" */,
 				360021402EC6EC7F0016A41E /* XCRemoteSwiftPackageReference "Motion" */,
-=======
-				56C82BA72E9C2DB500DDD0D6 /* XCRemoteSwiftPackageReference "UniversalGlass" */,
->>>>>>> 1273b914
 			);
 			preferredProjectObjectVersion = 77;
 			productRefGroup = 7F8340FD2E37F39400674A5D /* Products */;
@@ -353,12 +345,8 @@
 				CODE_SIGN_STYLE = Automatic;
 				COMBINE_HIDPI_IMAGES = YES;
 				CURRENT_PROJECT_VERSION = 104;
-<<<<<<< HEAD
 				DEVELOPMENT_TEAM = 8JTS5XWJJN;
 				"DEVELOPMENT_TEAM[sdk=macosx*]" = 8JTS5XWJJN;
-=======
-				DEVELOPMENT_TEAM = 9DLM793N9T;
->>>>>>> 1273b914
 				ENABLE_APP_SANDBOX = NO;
 				ENABLE_HARDENED_RUNTIME = YES;
 				ENABLE_PREVIEWS = YES;
@@ -402,12 +390,8 @@
 				CODE_SIGN_STYLE = Automatic;
 				COMBINE_HIDPI_IMAGES = YES;
 				CURRENT_PROJECT_VERSION = 104;
-<<<<<<< HEAD
 				DEVELOPMENT_TEAM = 8JTS5XWJJN;
 				"DEVELOPMENT_TEAM[sdk=macosx*]" = 8JTS5XWJJN;
-=======
-				DEVELOPMENT_TEAM = 9DLM793N9T;
->>>>>>> 1273b914
 				ENABLE_APP_SANDBOX = NO;
 				ENABLE_HARDENED_RUNTIME = YES;
 				ENABLE_PREVIEWS = YES;
